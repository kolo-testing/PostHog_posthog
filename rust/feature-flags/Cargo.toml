[package]
name = "feature-flags"
version = "0.1.0"
edition = "2021"

# See more keys and their definitions at https://doc.rust-lang.org/cargo/reference/manifest.html

[dependencies]
anyhow = { workspace = true }
async-trait = { workspace = true }
axum = { workspace = true }
axum-client-ip = { workspace = true }
envconfig = { workspace = true }
tokio = { workspace = true }
tracing = { workspace = true }
tracing-subscriber = { workspace = true, features = ["env-filter"] }
bytes = { workspace = true }
once_cell = "1.18.0"
rand = { workspace = true }
redis = { version = "0.23.3", features = [
    "tokio-comp",
    "cluster",
    "cluster-async",
] }
serde = { workspace = true }
serde_json = { workspace = true }
thiserror = { workspace = true }
serde-pickle = { version = "1.1.1"}
sha1 = "0.10.6"
regex = "1.10.4"
maxminddb = "0.17"
futures = "0.3.30" 
sqlx = { workspace = true }
uuid = { workspace = true }
<<<<<<< HEAD
base64.workspace = true
flate2.workspace = true
=======
common-alloc = { path = "../common/alloc" }
>>>>>>> f855d23a

[lints]
workspace = true

[dev-dependencies]
assert-json-diff = { workspace = true }
reqwest = { workspace = true }
<|MERGE_RESOLUTION|>--- conflicted
+++ resolved
@@ -32,12 +32,9 @@
 futures = "0.3.30" 
 sqlx = { workspace = true }
 uuid = { workspace = true }
-<<<<<<< HEAD
 base64.workspace = true
 flate2.workspace = true
-=======
 common-alloc = { path = "../common/alloc" }
->>>>>>> f855d23a
 
 [lints]
 workspace = true
