{
    "name": "posthog",
    "description": "",
    "version": "0.0.0",
    "repository": {
        "type": "git",
        "url": "https://github.com/posthog/posthog.git"
    },
    "author": "PostHog Inc.",
    "bugs": {
        "url": "https://github.com/posthog/posthog/issues"
    },
    "homepage": "https://github.com/posthog/posthog#readme",
    "license": "MIT",
    "engines": {
        "node": ">=14"
    },
    "scripts": {
        "copy-scripts": "yarn copy-scripts:array && yarn copy-scripts:recorder",
        "copy-scripts:array": "cp node_modules/posthog-js/dist/array.js* frontend/dist/",
        "copy-scripts:recorder": "cp node_modules/rrweb/dist/rrweb.min.js frontend/dist/recorder.js && cp node_modules/rrweb/dist/rrweb.min.js.map frontend/dist/recorder.js.map && sed -i -e s/rrweb.min.js.map/recorder.js.map/ frontend/dist/recorder.js",
        "test": "jest",
        "start": "concurrently -n WEBPACK,TYPEGEN -c blue,green \"yarn run start-http\" \"yarn run typegen:watch\"",
        "start-http": "mkdir -p frontend/dist/ && cp -a frontend/public/* frontend/dist/ && npm run copy-scripts && webpack serve",
        "start-https": "mkdir -p frontend/dist/ && cp -a frontend/public/* frontend/dist/ && npm run copy-scripts && webpack serve --https",
        "start-docker": "mkdir -p frontend/dist/ && cp -a frontend/public/* frontend/dist/ && npm run copy-scripts && webpack serve --host 0.0.0.0",
        "start-ch-dev": "concurrently -n DOCKER,WEBPACK,TYPEGEN -c red,blue,green \"docker-compose -f ee/docker-compose.ch.yml pull && CH_WEB_SCRIPT=./ee/bin/docker-ch-dev-backend docker-compose -f ee/docker-compose.ch.yml up\" \"yarn run start-http --host 0.0.0.0\" \"yarn run typegen:watch\"",
        "clear-ch-dev": "docker compose -f ee/docker-compose.ch.yml stop && docker compose -f ee/docker-compose.ch.yml rm -v && docker compose -f ee/docker-compose.ch.yml down",
        "build": "echo \"Building Webpack\" && NODE_ENV=production webpack --config webpack.config.js && cp -a frontend/public/* frontend/dist/ && npm run copy-scripts",
        "prettier": "prettier --write \"./frontend/src/**/*.{js,ts,tsx,json,yaml,yml,css,scss}\"",
        "prettier:check": "prettier --check \"./**/*.{js,ts,tsx,json,yaml,yml,css,scss}\"",
        "typescript:check": "tsc",
        "typescript:clean": "tsc --build --clean",
        "eslint": "eslint frontend/src",
        "typegen:write": "kea-typegen write",
        "typegen:check": "kea-typegen check",
        "typegen:watch": "kea-typegen watch",
        "typegen:clean": "find frontend/src -type f -name '*Type.ts' -delete",
        "format:python": "black . && isort .",
        "format:js": "yarn prettier && yarn eslint --fix",
        "format": "yarn format:python && yarn format:js",
        "storybook": "start-storybook -p 6006",
        "build-storybook": "build-storybook",
        "arm64:build:clickhouse": "./docker/clickhouse-builder/build.sh",
        "arm64:ch-dev:start": "concurrently -n DOCKER,WEBPACK,TYPEGEN -c red,blue,green \"docker-compose -f ee/docker-compose.ch.arm64.yml pull && CH_WEB_SCRIPT=./ee/bin/docker-ch-dev-backend docker-compose -f ee/docker-compose.ch.arm64.yml up\" \"yarn run start-http --host 0.0.0.0\" \"yarn run typegen:watch\"",
        "arm64:ch-dev:clear": "docker compose -f ee/docker-compose.ch.arm64.yml stop && docker compose -f ee/docker-compose.ch.arm64.yml rm -v && docker compose -f ee/docker-compose.ch.arm64.yml down",
        "arm64:services": "yarn arm64:services:stop && yarn arm64:services:clean && yarn arm64:services:start",
        "arm64:services:start": "docker-compose -f ee/docker-compose.ch.arm64.yml up zookeeper kafka clickhouse",
        "arm64:services:stop": "docker-compose -f ee/docker-compose.ch.arm64.yml down",
        "arm64:services:clean": "docker-compose -f ee/docker-compose.ch.arm64.yml rm -v zookeeper kafka clickhouse",
        "dev:migrate:postgres": "export DEBUG=1 PRIMARY_DB=clickhouse && source env/bin/activate && python manage.py migrate",
        "dev:migrate:clickhouse": "export DEBUG=1 PRIMARY_DB=clickhouse && source env/bin/activate && python manage.py migrate_clickhouse"
    },
    "dependencies": {
        "@babel/core": "^7.10.4",
        "@babel/runtime": "^7.10.4",
        "@monaco-editor/react": "^4.1.3",
        "@papercups-io/chat-widget": "^1.1.10",
        "@popperjs/core": "^2.9.2",
        "@posthog/chart.js": "^2.9.6",
        "@posthog/plugin-scaffold": "0.12.9",
        "@posthog/react-rrweb-player": "^1.1.2",
        "@posthog/simmerjs": "0.7.4",
        "@react-hook/size": "^2.1.2",
        "@sentry/browser": "^6.11.0",
        "@types/md5": "^2.3.0",
        "@types/react-virtualized": "^9.21.11",
        "antd": "^4.11.2",
        "antd-dayjs-webpack-plugin": "^1.0.6",
        "babel-preset-nano-react-app": "^0.1.0",
        "chartjs-adapter-dayjs": "^1.0.0",
        "chartjs-plugin-crosshair": "^1.1.6",
        "clsx": "^1.1.1",
        "core-js": "3.15.2",
        "d3": "^5.15.0",
        "d3-sankey": "^0.12.3",
        "dayjs": "^1.10.4",
        "expr-eval": "^2.0.2",
        "fast-deep-equal": "^3.1.3",
        "fuse.js": "^6.4.1",
        "kea": "^2.4.10",
        "kea-loaders": "^0.4.0",
        "kea-localstorage": "^1.1.1",
        "kea-router": "^1.0.2",
        "kea-waitfor": "^0.2.0",
        "kea-window-values": "^0.0.1",
        "md5": "^2.3.0",
        "posthog-js": "1.13.12",
        "posthog-js-lite": "^0.0.3",
        "prop-types": "^15.7.2",
        "query-selector-shadow-dom": "0.8.0",
        "rc-trigger": "^5.2.5",
        "react": "^16.13.1",
        "react-dom": "^16.12.0",
        "react-draggable": "^4.2.0",
        "react-grid-layout": "^1.1.1",
        "react-hot-loader": "^4.13.0",
        "react-markdown": "^5.0.3",
        "react-popper": "^2.2.5",
        "react-redux": "^7.2.0",
        "react-resizable": "^1.11.1",
        "react-shadow": "^18.4.2",
        "react-sortable-hoc": "^1.11.0",
        "react-syntax-highlighter": "^13.5.1",
        "react-toastify": "^5.5.0",
        "react-virtualized": "^9.22.3",
        "redux": "^4.0.5",
        "reselect": "^4.0.0",
        "resize-observer-polyfill": "^1.5.1",
        "rrweb": "^1.0.2",
        "sass": "^1.26.2",
        "use-debounce": "^6.0.1",
        "zxcvbn": "^4.4.2"
    },
    "devDependencies": {
        "@babel/plugin-proposal-class-properties": "^7.10.4",
        "@babel/plugin-proposal-private-property-in-object": "^7.14.5",
        "@babel/plugin-transform-react-jsx": "^7.10.4",
        "@babel/plugin-transform-runtime": "^7.10.4",
        "@babel/preset-env": "7.10.4",
        "@babel/preset-typescript": "^7.10.4",
        "@hot-loader/react-dom": "^16.13.0",
<<<<<<< HEAD
        "@pmmmwh/react-refresh-webpack-plugin": "^0.4.3",
=======
        "@storybook/addon-actions": "^6.3.7",
        "@storybook/addon-essentials": "^6.3.7",
        "@storybook/addon-links": "^6.3.7",
        "@storybook/react": "^6.3.7",
>>>>>>> af85ec1a
        "@types/chart.js": "^2.9.32",
        "@types/d3": "^7.0.0",
        "@types/jest": "^26.0.15",
        "@types/react": "^16.14.2",
        "@types/react-dom": "^16.9.8",
        "@types/react-grid-layout": "^1.1.1",
        "@types/react-redux": "^7.1.9",
        "@types/react-resizable": "^1.7.2",
        "@types/react-syntax-highlighter": "^11.0.4",
        "@types/zxcvbn": "^4.4.0",
        "@typescript-eslint/eslint-plugin": "^3.6.0",
        "@typescript-eslint/parser": "^3.6.0",
        "autoprefixer": "^9.7.4",
        "babel-eslint": "^10.1.0",
<<<<<<< HEAD
        "babel-loader": "^8.2.2",
=======
        "babel-jest": "^27.0.6",
        "babel-loader": "^8.0.6",
>>>>>>> af85ec1a
        "babel-plugin-import": "^1.13.0",
        "babel-plugin-kea": "^0.1.0",
        "concurrently": "^5.3.0",
        "css-loader": "^6.2.0",
        "cssnano": "^4.1.10",
        "eslint": "^7.8.0",
        "eslint-config-prettier": "^6.11.0",
        "eslint-plugin-cypress": "^2.11.2",
        "eslint-plugin-prettier": "^3.1.4",
        "eslint-plugin-react": "^7.20.3",
        "file-loader": "^6.1.0",
        "givens": "^1.3.6",
<<<<<<< HEAD
        "html-webpack-harddisk-plugin": "^2.0.0",
        "html-webpack-plugin": "^5.3.2",
=======
        "history": "^5.0.1",
        "html-webpack-harddisk-plugin": "^1.0.2",
        "html-webpack-plugin": "^4.5.2",
>>>>>>> af85ec1a
        "husky": "^4.3.0",
        "jest": "^26.6.3",
        "kea-typegen": "^1.1.5",
        "less": "^3.12.2",
        "less-loader": "^10.0.1",
        "lint-staged": "~10.2.13",
        "path-browserify": "^1.0.1",
        "postcss": "^8.3.6",
        "postcss-loader": "^6.1.1",
        "prettier": "^2.1.1",
        "raw-loader": "^4.0.2",
        "react-refresh": "^0.10.0",
        "sass-loader": "^10.0.1",
        "style-loader": "^3.2.1",
        "thread-loader": "^3.0.4",
        "ts-node": "^9.1.1",
        "typescript": "^4.3.2",
        "webpack": "^5.47.1",
        "webpack-cli": "^4.7.2",
        "webpack-dev-server": "^3.11.2",
        "whatwg-fetch": "^3.6.2"
    },
    "optionalDependencies": {
        "fsevents": "^2.1.2"
    },
    "husky": {
        "hooks": {
            "pre-commit": "lint-staged"
        }
    },
    "lint-staged": {
        "*.{js,ts,tsx,json,yaml,yml,css,scss}": "prettier --write",
        "*.{js,ts,tsx}": "eslint --fix",
        "*.{py,pyi}": [
            "flake8 --select=E9,F63,F7,F82,W605",
            "black",
            "isort"
        ]
    },
    "browserslist": {
        "development": [
            "last 2 chrome versions",
            "last 2 firefox versions",
            "last 2 edge versions"
        ],
        "production": [
            "defaults"
        ]
    }
}<|MERGE_RESOLUTION|>--- conflicted
+++ resolved
@@ -78,6 +78,8 @@
         "expr-eval": "^2.0.2",
         "fast-deep-equal": "^3.1.3",
         "fuse.js": "^6.4.1",
+        "html-webpack-harddisk-plugin": "^2.0.0",
+        "html-webpack-plugin": "^5.3.2",
         "kea": "^2.4.10",
         "kea-loaders": "^0.4.0",
         "kea-localstorage": "^1.1.1",
@@ -120,14 +122,11 @@
         "@babel/preset-env": "7.10.4",
         "@babel/preset-typescript": "^7.10.4",
         "@hot-loader/react-dom": "^16.13.0",
-<<<<<<< HEAD
         "@pmmmwh/react-refresh-webpack-plugin": "^0.4.3",
-=======
         "@storybook/addon-actions": "^6.3.7",
         "@storybook/addon-essentials": "^6.3.7",
         "@storybook/addon-links": "^6.3.7",
         "@storybook/react": "^6.3.7",
->>>>>>> af85ec1a
         "@types/chart.js": "^2.9.32",
         "@types/d3": "^7.0.0",
         "@types/jest": "^26.0.15",
@@ -142,12 +141,8 @@
         "@typescript-eslint/parser": "^3.6.0",
         "autoprefixer": "^9.7.4",
         "babel-eslint": "^10.1.0",
-<<<<<<< HEAD
+        "babel-jest": "^27.0.6",
         "babel-loader": "^8.2.2",
-=======
-        "babel-jest": "^27.0.6",
-        "babel-loader": "^8.0.6",
->>>>>>> af85ec1a
         "babel-plugin-import": "^1.13.0",
         "babel-plugin-kea": "^0.1.0",
         "concurrently": "^5.3.0",
@@ -160,14 +155,7 @@
         "eslint-plugin-react": "^7.20.3",
         "file-loader": "^6.1.0",
         "givens": "^1.3.6",
-<<<<<<< HEAD
-        "html-webpack-harddisk-plugin": "^2.0.0",
-        "html-webpack-plugin": "^5.3.2",
-=======
         "history": "^5.0.1",
-        "html-webpack-harddisk-plugin": "^1.0.2",
-        "html-webpack-plugin": "^4.5.2",
->>>>>>> af85ec1a
         "husky": "^4.3.0",
         "jest": "^26.6.3",
         "kea-typegen": "^1.1.5",
