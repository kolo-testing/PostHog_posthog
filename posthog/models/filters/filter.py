import json
from typing import Any, Dict, Optional

from rest_framework import request
from rest_framework.exceptions import ValidationError

from posthog.constants import PROPERTIES
from posthog.models.filters.base_filter import BaseFilter
from posthog.models.filters.mixins.common import (
    BreakdownMixin,
    BreakdownValueMixin,
    ClientQueryIdMixin,
    CompareMixin,
    DateMixin,
    DisplayDerivedMixin,
    DistinctIdMixin,
    EmailMixin,
    EntitiesMixin,
    EntityIdMixin,
    EntityMathMixin,
    EntityOrderMixin,
    EntityTypeMixin,
    FilterTestAccountsMixin,
    FormulaMixin,
    IncludeRecordingsMixin,
    InsightMixin,
    LimitMixin,
    OffsetMixin,
    SearchMixin,
    SelectorMixin,
    ShownAsMixin,
    SmoothingIntervalsMixin,
)
from posthog.models.filters.mixins.funnel import (
    FunnelCorrelationActorsMixin,
    FunnelCorrelationMixin,
    FunnelFromToStepsMixin,
    FunnelLayoutMixin,
    FunnelPersonsStepBreakdownMixin,
    FunnelPersonsStepMixin,
    FunnelTrendsPersonsMixin,
    FunnelTypeMixin,
    FunnelWindowDaysMixin,
    FunnelWindowMixin,
    HistogramMixin,
)
from posthog.models.filters.mixins.groups import GroupsAggregationMixin
from posthog.models.filters.mixins.interval import IntervalMixin
from posthog.models.filters.mixins.property import PropertyMixin
from posthog.models.filters.mixins.simplify import SimplifyFilterMixin
from posthog.models.filters.mixins.user_sql import UserSQLMixin


class Filter(
    PropertyMixin,
    IntervalMixin,
    SmoothingIntervalsMixin,
    EntitiesMixin,
    EntityIdMixin,
    EntityTypeMixin,
    EntityMathMixin,
    EntityOrderMixin,
    DisplayDerivedMixin,
    SelectorMixin,
    ShownAsMixin,
    BreakdownMixin,
    BreakdownValueMixin,
    FilterTestAccountsMixin,
    CompareMixin,
    InsightMixin,
    OffsetMixin,
    LimitMixin,
    DateMixin,
    FormulaMixin,
    FunnelWindowDaysMixin,
    FunnelWindowMixin,
    FunnelFromToStepsMixin,
    FunnelPersonsStepMixin,
    FunnelTrendsPersonsMixin,
    FunnelPersonsStepBreakdownMixin,
    FunnelLayoutMixin,
    FunnelTypeMixin,
    HistogramMixin,
    GroupsAggregationMixin,
    FunnelCorrelationMixin,
    FunnelCorrelationActorsMixin,
    SimplifyFilterMixin,
    IncludeRecordingsMixin,
    SearchMixin,
<<<<<<< HEAD
    UserSQLMixin,
=======
    DistinctIdMixin,
    EmailMixin,
>>>>>>> 7b8d6ce3
    BaseFilter,
    ClientQueryIdMixin,
):
    """
    Filters allow us to describe what events to show/use in various places in the system, for example Trends or Funnels.
    This object isn't a table in the database. It gets stored against the specific models itself as JSON.
    This class just allows for stronger typing of this object.
    """

    funnel_id: Optional[int] = None
    _data: Dict

    def __init__(
        self, data: Optional[Dict[str, Any]] = None, request: Optional[request.Request] = None, **kwargs
    ) -> None:

        if request:
            properties = {}
            if request.GET.get(PROPERTIES):
                try:
                    properties = json.loads(request.GET[PROPERTIES])
                except json.decoder.JSONDecodeError:
                    raise ValidationError("Properties are unparsable!")
            elif request.data and request.data.get(PROPERTIES):
                properties = request.data[PROPERTIES]

            data = {**request.GET.dict(), **request.data, **(data if data else {}), **({PROPERTIES: properties})}
        elif not data:
            raise ValueError("You need to define either a data dict or a request")

        self._data = data

        self.kwargs = kwargs

        if "team" in kwargs and not self.is_simplified:
            simplified_filter = self.simplify(kwargs["team"])
            self._data = simplified_filter._data<|MERGE_RESOLUTION|>--- conflicted
+++ resolved
@@ -87,12 +87,9 @@
     SimplifyFilterMixin,
     IncludeRecordingsMixin,
     SearchMixin,
-<<<<<<< HEAD
     UserSQLMixin,
-=======
     DistinctIdMixin,
     EmailMixin,
->>>>>>> 7b8d6ce3
     BaseFilter,
     ClientQueryIdMixin,
 ):
