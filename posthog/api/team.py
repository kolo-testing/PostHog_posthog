from functools import cached_property
from typing import Any, Dict, List, Optional, Type, cast

from django.core.cache import cache
from django.shortcuts import get_object_or_404
from rest_framework import exceptions, permissions, request, response, serializers, viewsets
from rest_framework.decorators import action

from posthog.api.shared import TeamBasicSerializer
from posthog.constants import AvailableFeature
from posthog.mixins import AnalyticsDestroyModelMixin
from posthog.models import InsightCachingState, Organization, Team, User
from posthog.models.async_deletion import AsyncDeletion, DeletionType
from posthog.models.group_type_mapping import GroupTypeMapping
from posthog.models.organization import OrganizationMembership
from posthog.models.signals import mute_selected_signals
from posthog.models.team.team import groups_on_events_querying_enabled
from posthog.models.team.team_caching import set_cached_team
from posthog.models.team.util import delete_bulky_postgres_data
from posthog.models.utils import generate_random_token_project
from posthog.permissions import (
    CREATE_METHODS,
    OrganizationAdminAnyPermissions,
    OrganizationAdminWritePermissions,
    OrganizationMemberPermissions,
    ProjectMembershipNecessaryPermissions,
    TeamMemberLightManagementPermission,
    TeamMemberStrictManagementPermission,
)
from posthog.tasks.demo_create_data import create_data_for_demo_team
from posthog.user_permissions import UserPermissions, UserPermissionsSerializerMixin


class PremiumMultiprojectPermissions(permissions.BasePermission):
    """Require user to have all necessary premium features on their plan for create access to the endpoint."""

    message = "You must upgrade your PostHog plan to be able to create and manage multiple projects."

    def has_permission(self, request: request.Request, view) -> bool:
        user = cast(User, request.user)
        if request.method in CREATE_METHODS:

            if user.organization is None:
                return False

            # if we're not requesting to make a demo project
            # and if the org already has more than 1 non-demo project (need to be able to make the initial project)
            # and the org isn't allowed to make multiple projects
            if (
                ("is_demo" not in request.data or not request.data["is_demo"])
                and user.organization.teams.exclude(is_demo=True).count() >= 1
                and not user.organization.is_feature_available(AvailableFeature.ORGANIZATIONS_PROJECTS)
            ):
                return False

            # if we ARE requesting to make a demo project
            # but the org already has a demo project
            if (
                "is_demo" in request.data
                and request.data["is_demo"]
                and user.organization.teams.exclude(is_demo=False).count() > 0
            ):
                return False

            # in any other case, we're good to go
            return True
        else:
            return True


<<<<<<< HEAD
class CachingTeamSerializer(serializers.ModelSerializer):
    """
    This serializer is used for caching teams.
    Currently used only in `/decide` endpoint.
    Has all parameters needed for a successful decide request.
    """

    class Meta:
        model = Team
        fields = [
            "id",
            "uuid",
            "name",
            "api_token",
            "autocapture_opt_out",
            "capture_performance_opt_in",
            "capture_console_log_opt_in",
            "session_recording_opt_in",
            "session_recording_version",
            "recording_domains",
            "inject_web_apps",
        ]


=======
>>>>>>> a232f947
class TeamSerializer(serializers.ModelSerializer, UserPermissionsSerializerMixin):
    effective_membership_level = serializers.SerializerMethodField()
    has_group_types = serializers.SerializerMethodField()
    groups_on_events_querying_enabled = serializers.SerializerMethodField()

    class Meta:
        model = Team
        fields = (
            "id",
            "uuid",
            "organization",
            "api_token",
            "app_urls",
            "name",
            "slack_incoming_webhook",
            "created_at",
            "updated_at",
            "anonymize_ips",
            "completed_snippet_onboarding",
            "ingested_event",
            "test_account_filters",
            "test_account_filters_default_checked",
            "path_cleaning_filters",
            "is_demo",
            "timezone",
            "data_attributes",
            "person_display_name_properties",
            "correlation_config",
            "autocapture_opt_out",
            "session_recording_opt_in",
            "capture_console_log_opt_in",
            "capture_performance_opt_in",
            "session_recording_version",
            "effective_membership_level",
            "access_control",
            "has_group_types",
            "primary_dashboard",
            "live_events_columns",
            "recording_domains",
            "person_on_events_querying_enabled",
            "groups_on_events_querying_enabled",
            "inject_web_apps",
        )
        read_only_fields = (
            "id",
            "uuid",
            "organization",
            "api_token",
            "created_at",
            "updated_at",
            "ingested_event",
            "effective_membership_level",
            "has_group_types",
            "person_on_events_querying_enabled",
            "groups_on_events_querying_enabled",
        )

    def get_effective_membership_level(self, team: Team) -> Optional[OrganizationMembership.Level]:
        return self.user_permissions.team(team).effective_membership_level

    def get_has_group_types(self, team: Team) -> bool:
        return GroupTypeMapping.objects.filter(team=team).exists()

    def get_groups_on_events_querying_enabled(self, team: Team) -> bool:
        return groups_on_events_querying_enabled()

    def validate(self, attrs: Any) -> Any:
        if "primary_dashboard" in attrs and attrs["primary_dashboard"].team != self.instance:
            raise exceptions.PermissionDenied("Dashboard does not belong to this team.")

        if "access_control" in attrs:
            # Only organization-wide admins and above should be allowed to switch the project between open and private
            # If a project-only admin who is only an org member disabled this it, they wouldn't be able to reenable it
            request = self.context["request"]
            if isinstance(self.instance, Team):
                organization_id = self.instance.organization_id
            else:
                organization_id = self.context["view"].organization
            org_membership: OrganizationMembership = OrganizationMembership.objects.only("level").get(
                organization_id=organization_id, user=request.user
            )
            if org_membership.level < OrganizationMembership.Level.ADMIN:
                raise exceptions.PermissionDenied(OrganizationAdminAnyPermissions.message)

        if "session_recording_version" in attrs:
            if attrs["session_recording_version"] not in ["v1", "v2"]:
                raise exceptions.ValidationError("Invalid session recording version")

        return super().validate(attrs)

    def create(self, validated_data: Dict[str, Any], **kwargs) -> Team:
        serializers.raise_errors_on_nested_writes("create", self, validated_data)
        request = self.context["request"]
        organization = self.context["view"].organization  # Use the org we used to validate permissions
        if validated_data.get("is_demo", False):
            team = Team.objects.create(**validated_data, organization=organization)
            cache_key = f"is_generating_demo_data_{team.pk}"
            cache.set(cache_key, "True")  # create an item in the cache that we can use to see if the demo data is ready
            create_data_for_demo_team.delay(team.pk, request.user.pk, cache_key)
        else:
            team = Team.objects.create_with_data(**validated_data, organization=organization)
        request.user.current_team = team
        request.user.save()
        return team

    def _handle_timezone_update(self, team: Team) -> None:
        # :KLUDGE: This is incorrect as it doesn't wipe caches not currently linked to insights. Fix this some day!
        hashes = InsightCachingState.objects.filter(team=team).values_list("cache_key", flat=True)
        cache.delete_many(hashes)

    def update(self, instance: Team, validated_data: Dict[str, Any]) -> Team:
        if "timezone" in validated_data and validated_data["timezone"] != instance.timezone:
            self._handle_timezone_update(instance)

        updated_team = super().update(instance, validated_data)
        return updated_team


class TeamViewSet(AnalyticsDestroyModelMixin, viewsets.ModelViewSet):
    """
    Projects for the current organization.
    """

    serializer_class = TeamSerializer
    queryset = Team.objects.all().select_related("organization")
    permission_classes = [
        permissions.IsAuthenticated,
        ProjectMembershipNecessaryPermissions,
        PremiumMultiprojectPermissions,
    ]
    lookup_field = "id"
    ordering = "-created_by"
    organization: Optional[Organization] = None
    include_in_docs = True

    def get_queryset(self):
        # This is actually what ensures that a user cannot read/update a project for which they don't have permission
        visible_teams_ids = UserPermissions(cast(User, self.request.user)).team_ids_visible_for_user
        return super().get_queryset().filter(id__in=visible_teams_ids)

    def get_serializer_class(self) -> Type[serializers.BaseSerializer]:
        if self.action == "list":
            return TeamBasicSerializer
        return super().get_serializer_class()

    def get_permissions(self) -> List:
        """
        Special permissions handling for create requests as the organization is inferred from the current user.
        """
        base_permissions = [permission() for permission in self.permission_classes]

        # Return early for non-actions (e.g. OPTIONS)
        if self.action:
            if self.action == "create":
                organization = getattr(self.request.user, "organization", None)
                if not organization:
                    raise exceptions.ValidationError("You need to belong to an organization.")
                # To be used later by OrganizationAdminWritePermissions and TeamSerializer
                self.organization = organization
                if "is_demo" not in self.request.data or not self.request.data["is_demo"]:
                    base_permissions.append(OrganizationAdminWritePermissions())
                elif "is_demo" in self.request.data:
                    base_permissions.append(OrganizationMemberPermissions())
            elif self.action != "list":
                # Skip TeamMemberAccessPermission for list action, as list is serialized with limited TeamBasicSerializer
                base_permissions.append(TeamMemberLightManagementPermission())
        return base_permissions

    def get_object(self):
        lookup_value = self.kwargs[self.lookup_field]
        if lookup_value == "@current":
            team = getattr(self.request.user, "team", None)
            if team is None:
                raise exceptions.NotFound()
            return team
        queryset = self.filter_queryset(self.get_queryset())
        filter_kwargs = {self.lookup_field: lookup_value}
        try:
            team = get_object_or_404(queryset, **filter_kwargs)
        except ValueError as error:
            raise exceptions.ValidationError(str(error))
        self.check_object_permissions(self.request, team)
        return team

    # :KLUDGE: Exposed for compatibility reasons for permission classes.
    @property
    def team(self):
        return self.get_object()

    def perform_destroy(self, team: Team):
        team_id = team.pk
        delete_bulky_postgres_data(team_ids=[team_id])
        with mute_selected_signals():
            super().perform_destroy(team)
        # Once the project is deleted, queue deletion of associated data
        AsyncDeletion.objects.bulk_create(
            [
                AsyncDeletion(
                    deletion_type=DeletionType.Team,
                    team_id=team_id,
                    key=str(team_id),
                    created_by=cast(User, self.request.user),
                )
            ],
            ignore_conflicts=True,
        )

    @action(
        methods=["PATCH"],
        detail=True,
        # Only ADMIN or higher users are allowed to access this project
        permission_classes=[
            permissions.IsAuthenticated,
            ProjectMembershipNecessaryPermissions,
            TeamMemberStrictManagementPermission,
        ],
    )
    def reset_token(self, request: request.Request, id: str, **kwargs) -> response.Response:
        team = self.get_object()
        old_token = team.api_token
        team.api_token = generate_random_token_project()
        team.save()
        set_cached_team(old_token, None)
        return response.Response(TeamSerializer(team, context=self.get_serializer_context()).data)

    @action(
        methods=["GET"],
        detail=True,
        permission_classes=[
            permissions.IsAuthenticated,
            ProjectMembershipNecessaryPermissions,
        ],
    )
    def is_generating_demo_data(self, request: request.Request, id: str, **kwargs) -> response.Response:
        team = self.get_object()
        cache_key = f"is_generating_demo_data_{team.pk}"
        return response.Response({"is_generating_demo_data": cache.get(cache_key) == "True"})

    @cached_property
    def user_permissions(self):
        team = self.get_object() if self.action == "reset_token" else None
        return UserPermissions(cast(User, self.request.user), team)<|MERGE_RESOLUTION|>--- conflicted
+++ resolved
@@ -68,33 +68,6 @@
             return True
 
 
-<<<<<<< HEAD
-class CachingTeamSerializer(serializers.ModelSerializer):
-    """
-    This serializer is used for caching teams.
-    Currently used only in `/decide` endpoint.
-    Has all parameters needed for a successful decide request.
-    """
-
-    class Meta:
-        model = Team
-        fields = [
-            "id",
-            "uuid",
-            "name",
-            "api_token",
-            "autocapture_opt_out",
-            "capture_performance_opt_in",
-            "capture_console_log_opt_in",
-            "session_recording_opt_in",
-            "session_recording_version",
-            "recording_domains",
-            "inject_web_apps",
-        ]
-
-
-=======
->>>>>>> a232f947
 class TeamSerializer(serializers.ModelSerializer, UserPermissionsSerializerMixin):
     effective_membership_level = serializers.SerializerMethodField()
     has_group_types = serializers.SerializerMethodField()
