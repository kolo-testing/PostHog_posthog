from typing import List, Union, cast, Optional, Dict, Any

from posthog.constants import PropertyOperatorType
from posthog.hogql import ast
from posthog.hogql.parser import parse_expr
from posthog.hogql.property import (
    action_to_expr,
    element_chain_key_filter,
    has_aggregation,
    property_to_expr,
    selector_to_expr,
    tag_name_to_expr,
)
from posthog.hogql.visitor import clear_locations
from posthog.models import Action, ActionStep, Cohort, Property, PropertyDefinition, Team
from posthog.models.property import PropertyGroup
from posthog.models.property_definition import PropertyType
from posthog.schema import HogQLPropertyFilter, PropertyOperator
from posthog.test.base import BaseTest

elements_chain_match = lambda x: parse_expr("match(elements_chain, {regex})", {"regex": ast.Constant(value=str(x))})
not_call = lambda x: ast.Call(name="not", args=[x])


class TestProperty(BaseTest):
<<<<<<< HEAD
    def _property_to_expr(
        self, property: Union[HogQLPropertyFilter, PropertyGroup, Property, dict, list], team: Optional[Team] = None
    ):
        return clear_locations(property_to_expr(property, team=team))
=======
    def _property_to_expr(self, property: Union[PropertyGroup, Property, dict, list], team: Optional[Team] = None):
        return clear_locations(property_to_expr(property, team=team or self.team))
>>>>>>> 03b70ae4

    def _selector_to_expr(self, selector: str):
        return clear_locations(selector_to_expr(selector))

    def _parse_expr(self, expr: str, placeholders: Dict[str, Any] | None = None):
        return clear_locations(parse_expr(expr, placeholders=placeholders))

    def test_has_aggregation(self):
        self.assertEqual(has_aggregation(self._parse_expr("properties.a = 'b'")), False)
        self.assertEqual(has_aggregation(self._parse_expr("if(1,2,3)")), False)
        self.assertEqual(has_aggregation(self._parse_expr("if(1,2,avg(3))")), True)
        self.assertEqual(has_aggregation(self._parse_expr("count()")), True)
        self.assertEqual(has_aggregation(self._parse_expr("sum(properties.bla)")), True)

    def test_property_to_expr_hogql(self):
        self.assertEqual(self._property_to_expr({"type": "hogql", "key": "1"}), ast.Constant(value=1))
        self.assertEqual(self._property_to_expr(Property(type="hogql", key="1")), ast.Constant(value=1))
        self.assertEqual(self._property_to_expr(HogQLPropertyFilter(type="hogql", key="1")), ast.Constant(value=1))

    def test_property_to_expr_event(self):
        self.assertEqual(
            self._property_to_expr({"key": "a", "value": "b"}),
            self._parse_expr("properties.a = 'b'"),
        )
        self.assertEqual(
            self._property_to_expr({"type": "event", "key": "a", "value": "b"}),
            self._parse_expr("properties.a = 'b'"),
        )
        self.assertEqual(
            self._property_to_expr({"type": "event", "key": "a", "value": "b", "operator": "is_set"}),
            self._parse_expr("properties.a is not null"),
        )
        self.assertEqual(
            self._property_to_expr({"type": "event", "key": "a", "value": "b", "operator": "is_not_set"}),
            self._parse_expr("properties.a is null"),
        )
        self.assertEqual(
            self._property_to_expr({"type": "event", "key": "a", "value": "b", "operator": "exact"}),
            self._parse_expr("properties.a = 'b'"),
        )
        self.assertEqual(
            self._property_to_expr({"type": "event", "key": "a", "value": "b", "operator": "is_not"}),
            self._parse_expr("properties.a != 'b'"),
        )
        self.assertEqual(
            self._property_to_expr({"type": "event", "key": "a", "value": "3", "operator": "gt"}),
            self._parse_expr("properties.a > '3'"),
        )
        self.assertEqual(
            self._property_to_expr({"type": "event", "key": "a", "value": "3", "operator": "lt"}),
            self._parse_expr("properties.a < '3'"),
        )
        self.assertEqual(
            self._property_to_expr({"type": "event", "key": "a", "value": "3", "operator": "gte"}),
            self._parse_expr("properties.a >= '3'"),
        )
        self.assertEqual(
            self._property_to_expr({"type": "event", "key": "a", "value": "3", "operator": "lte"}),
            self._parse_expr("properties.a <= '3'"),
        )
        self.assertEqual(
            self._property_to_expr({"type": "event", "key": "a", "value": "3", "operator": "icontains"}),
            self._parse_expr("properties.a ilike '%3%'"),
        )
        self.assertEqual(
            self._property_to_expr({"type": "event", "key": "a", "value": "3", "operator": "not_icontains"}),
            self._parse_expr("properties.a not ilike '%3%'"),
        )
        self.assertEqual(
            self._property_to_expr({"type": "event", "key": "a", "value": ".*", "operator": "regex"}),
            self._parse_expr("match(properties.a, '.*')"),
        )
        self.assertEqual(
            self._property_to_expr({"type": "event", "key": "a", "value": ".*", "operator": "not_regex"}),
            self._parse_expr("not(match(properties.a, '.*'))"),
        )
        self.assertEqual(
            self._property_to_expr({"type": "event", "key": "a", "value": [], "operator": "exact"}),
            self._parse_expr("true"),
        )

    def test_property_to_expr_boolean(self):
        PropertyDefinition.objects.create(
            team=self.team,
            name="boolean_prop",
            type=PropertyDefinition.Type.EVENT,
            property_type=PropertyType.Boolean,
        )
        PropertyDefinition.objects.create(
            team=self.team,
            name="string_prop",
            type=PropertyDefinition.Type.EVENT,
            property_type=PropertyType.String,
        )
        self.assertEqual(
            self._property_to_expr({"type": "event", "key": "boolean_prop", "value": "true"}, team=self.team),
            self._parse_expr("properties.boolean_prop = true"),
        )
        self.assertEqual(
            self._property_to_expr({"type": "event", "key": "string_prop", "value": "true"}, team=self.team),
            self._parse_expr("properties.string_prop = 'true'"),
        )
        self.assertEqual(
            self._property_to_expr({"type": "event", "key": "unknown_prop", "value": "true"}, team=self.team),
            self._parse_expr("properties.unknown_prop = true"),
        )

    def test_property_to_expr_event_list(self):
        # positive
        self.assertEqual(
            self._property_to_expr({"type": "event", "key": "a", "value": ["b", "c"], "operator": "exact"}),
            self._parse_expr("properties.a = 'b' or properties.a = 'c'"),
        )
        self.assertEqual(
            self._property_to_expr({"type": "event", "key": "a", "value": ["b", "c"], "operator": "icontains"}),
            self._parse_expr("properties.a ilike '%b%' or properties.a ilike '%c%'"),
        )
        self.assertEqual(
            self._property_to_expr({"type": "event", "key": "a", "value": ["b", "c"], "operator": "regex"}),
            self._parse_expr("match(properties.a, 'b') or match(properties.a, 'c')"),
        )
        # negative
        self.assertEqual(
            self._property_to_expr({"type": "event", "key": "a", "value": ["b", "c"], "operator": "is_not"}),
            self._parse_expr("properties.a != 'b' and properties.a != 'c'"),
        )
        self.assertEqual(
            self._property_to_expr({"type": "event", "key": "a", "value": ["b", "c"], "operator": "not_icontains"}),
            self._parse_expr("properties.a not ilike '%b%' and properties.a not ilike '%c%'"),
        )
        self.assertEqual(
            self._property_to_expr({"type": "event", "key": "a", "value": ["b", "c"], "operator": "not_regex"}),
            self._parse_expr("not(match(properties.a, 'b')) and not(match(properties.a, 'c'))"),
        )

    def test_property_to_expr_feature(self):
        self.assertEqual(
            self._property_to_expr({"type": "event", "key": "a", "value": "b", "operator": "exact"}),
            self._parse_expr("properties.a = 'b'"),
        )

    def test_property_to_expr_person(self):
        self.assertEqual(
            self._property_to_expr({"type": "person", "key": "a", "value": "b", "operator": "exact"}),
            self._parse_expr("person.properties.a = 'b'"),
        )

    def test_property_to_expr_element(self):
        self.assertEqual(
            self._property_to_expr({"type": "element", "key": "selector", "value": "div", "operator": "exact"}),
            self._selector_to_expr("div"),
        )
        self.assertEqual(
            self._property_to_expr({"type": "element", "key": "selector", "value": "div", "operator": "is_not"}),
            clear_locations(not_call(self._selector_to_expr("div"))),
        )
        self.assertEqual(
            self._property_to_expr({"type": "element", "key": "tag_name", "value": "div", "operator": "exact"}),
            clear_locations(tag_name_to_expr("div")),
        )
        self.assertEqual(
            self._property_to_expr({"type": "element", "key": "tag_name", "value": "div", "operator": "is_not"}),
            clear_locations(not_call(tag_name_to_expr("div"))),
        )
        self.assertEqual(
            self._property_to_expr({"type": "element", "key": "href", "value": "href-text.", "operator": "exact"}),
            clear_locations(element_chain_key_filter("href", "href-text.", PropertyOperator.exact)),
        )
        self.assertEqual(
            self._property_to_expr({"type": "element", "key": "text", "value": "text-text.", "operator": "regex"}),
            clear_locations(element_chain_key_filter("text", "text-text.", PropertyOperator.regex)),
        )

    def test_property_groups(self):
        self.assertEqual(
            self._property_to_expr(
                PropertyGroup(
                    type=PropertyOperatorType.AND,
                    values=[],
                )
            ),
            self._parse_expr("true"),
        )

        self.assertEqual(
            self._property_to_expr(
                PropertyGroup(
                    type=PropertyOperatorType.AND,
                    values=[
                        Property(type="person", key="a", value="b", operator="exact"),
                        Property(type="event", key="e", value="b", operator="exact"),
                    ],
                )
            ),
            self._parse_expr("person.properties.a = 'b' and properties.e = 'b'"),
        )

        self.assertEqual(
            self._property_to_expr(
                PropertyGroup(
                    type=PropertyOperatorType.OR,
                    values=[
                        Property(type="person", key="a", value="b", operator="exact"),
                        Property(type="event", key="e", value="b", operator="exact"),
                    ],
                )
            ),
            self._parse_expr("person.properties.a = 'b' or properties.e = 'b'"),
        )

    def test_property_groups_single(self):
        self.assertEqual(
            self._property_to_expr(
                PropertyGroup(
                    type=PropertyOperatorType.AND,
                    values=[
                        Property(type="person", key="a", value="b", operator="exact"),
                    ],
                )
            ),
            self._parse_expr("person.properties.a = 'b'"),
        )

        self.assertEqual(
            self._property_to_expr(
                PropertyGroup(
                    type=PropertyOperatorType.OR, values=[Property(type="event", key="e", value="b", operator="exact")]
                )
            ),
            self._parse_expr("properties.e = 'b'"),
        )

    def test_property_groups_combined(self):
        self.assertEqual(
            self._property_to_expr(
                PropertyGroup(
                    type=PropertyOperatorType.AND,
                    values=cast(
                        Union[List[Property], List[PropertyGroup]],
                        [
                            Property(type="person", key="a", value="b", operator="exact"),
                            PropertyGroup(
                                type=PropertyOperatorType.OR,
                                values=[
                                    Property(type="person", key="a", value="b", operator="exact"),
                                    Property(type="event", key="e", value="b", operator="exact"),
                                ],
                            ),
                        ],
                    ),
                )
            ),
            self._parse_expr("person.properties.a = 'b' and (person.properties.a = 'b' or properties.e = 'b')"),
        )

    def test_tag_name_to_expr(self):
        self.assertEqual(
            clear_locations(tag_name_to_expr("a")), clear_locations(elements_chain_match("(^|;)a(\\.|$|;|:)"))
        )

    def test_selector_to_expr(self):
        self.assertEqual(
            self._selector_to_expr("div"),
            clear_locations(elements_chain_match('div([-_a-zA-Z0-9\\.:"= ]*?)?($|;|:([^;^\\s]*(;|$|\\s)))')),
        )
        self.assertEqual(
            self._selector_to_expr("div > div"),
            clear_locations(
                elements_chain_match(
                    'div([-_a-zA-Z0-9\\.:"= ]*?)?($|;|:([^;^\\s]*(;|$|\\s)))div([-_a-zA-Z0-9\\.:"= ]*?)?($|;|:([^;^\\s]*(;|$|\\s))).*'
                )
            ),
        )
        self.assertEqual(
            self._selector_to_expr("a[href='boo']"),
            clear_locations(
                elements_chain_match('a.*?href="boo".*?([-_a-zA-Z0-9\\.:"= ]*?)?($|;|:([^;^\\s]*(;|$|\\s)))')
            ),
        )
        self.assertEqual(
            self._selector_to_expr(".class"),
            clear_locations(elements_chain_match('.*?\\.class([-_a-zA-Z0-9\\.:"= ]*?)?($|;|:([^;^\\s]*(;|$|\\s)))')),
        )
        self.assertEqual(
            self._selector_to_expr("#withid"),
            clear_locations(elements_chain_match('#withid([-_a-zA-Z0-9\\.:"= ]*?)?($|;|:([^;^\\s]*(;|$|\\s)))')),
        )

    def test_elements_chain_key_filter(self):
        self.assertEqual(
            clear_locations(element_chain_key_filter("href", "boo..", PropertyOperator.is_set)),
            clear_locations(elements_chain_match('(href="[^"]+")')),
        )
        self.assertEqual(
            clear_locations(element_chain_key_filter("href", "boo..", PropertyOperator.is_not_set)),
            clear_locations(not_call(elements_chain_match('(href="[^"]+")'))),
        )
        self.assertEqual(
            clear_locations(element_chain_key_filter("href", "boo..", PropertyOperator.icontains)),
            clear_locations(elements_chain_match('(?i)(href="[^"]*boo\\.\\.[^"]*")')),
        )
        self.assertEqual(
            clear_locations(element_chain_key_filter("href", "boo..", PropertyOperator.not_icontains)),
            clear_locations(not_call(elements_chain_match('(?i)(href="[^"]*boo\\.\\.[^"]*")'))),
        )
        self.assertEqual(
            clear_locations(element_chain_key_filter("href", "boo..", PropertyOperator.regex)),
            clear_locations(elements_chain_match('(href="boo..")')),
        )
        self.assertEqual(
            clear_locations(element_chain_key_filter("href", "boo..", PropertyOperator.not_regex)),
            clear_locations(not_call(elements_chain_match('(href="boo..")'))),
        )
        self.assertEqual(
            clear_locations(element_chain_key_filter("href", "boo..", PropertyOperator.exact)),
            clear_locations(elements_chain_match('(href="boo\\.\\.")')),
        )
        self.assertEqual(
            clear_locations(element_chain_key_filter("href", "boo..", PropertyOperator.is_not)),
            clear_locations(not_call(elements_chain_match('(href="boo\\.\\.")'))),
        )

    def test_action_to_expr(self):
        action1 = Action.objects.create(team=self.team)
        ActionStep.objects.create(event="$autocapture", action=action1, selector="a.nav-link.active", tag_name="a")
        self.assertEqual(
            clear_locations(action_to_expr(action1)),
            self._parse_expr(
                "event = '$autocapture' and match(elements_chain, {regex1}) and match(elements_chain, {regex2})",
                {
                    "regex1": ast.Constant(
                        value='a.*?\\.active\\..*?nav-link([-_a-zA-Z0-9\\.:"= ]*?)?($|;|:([^;^\\s]*(;|$|\\s)))'
                    ),
                    "regex2": ast.Constant(value="(^|;)a(\\.|$|;|:)"),
                },
            ),
        )

        action2 = Action.objects.create(team=self.team)
        ActionStep.objects.create(event="$pageview", action=action2, url="https://example.com", url_matching="contains")
        self.assertEqual(
            clear_locations(action_to_expr(action2)),
            self._parse_expr("event = '$pageview' and properties.$current_url like '%https://example.com%'"),
        )

        action3 = Action.objects.create(team=self.team)
        ActionStep.objects.create(event="$pageview", action=action3, url="https://example2.com", url_matching="regex")
        ActionStep.objects.create(event="custom", action=action3, url="https://example3.com", url_matching="exact")
        self.assertEqual(
            clear_locations(action_to_expr(action3)),
            self._parse_expr(
                "{s1} or {s2}",
                {
                    "s1": self._parse_expr(
                        "event = '$pageview' and match(properties.$current_url, 'https://example2.com')"
                    ),
                    "s2": self._parse_expr("event = 'custom' and properties.$current_url = 'https://example3.com'"),
                },
            ),
        )

    def test_cohort_filter_static(self):
        cohort = Cohort.objects.create(
            team=self.team,
            is_static=True,
            groups=[{"properties": [{"key": "$os", "value": "Chrome", "type": "person"}]}],
        )
        self.assertEqual(
            self._property_to_expr({"type": "cohort", "key": "id", "value": cohort.pk}, self.team),
            self._parse_expr(
                f"person_id IN (SELECT person_id FROM static_cohort_people WHERE cohort_id = {cohort.pk})"
            ),
        )

    def test_cohort_filter_dynamic(self):
        cohort = Cohort.objects.create(
            team=self.team, groups=[{"properties": [{"key": "$os", "value": "Chrome", "type": "person"}]}]
        )
        self.assertEqual(
            self._property_to_expr({"type": "cohort", "key": "id", "value": cohort.pk}, self.team),
            self._parse_expr(
                f"person_id IN (SELECT person_id FROM raw_cohort_people WHERE cohort_id = {cohort.pk} GROUP BY person_id, cohort_id, version HAVING sum(sign) > 0)"
            ),
        )<|MERGE_RESOLUTION|>--- conflicted
+++ resolved
@@ -23,15 +23,10 @@
 
 
 class TestProperty(BaseTest):
-<<<<<<< HEAD
     def _property_to_expr(
         self, property: Union[HogQLPropertyFilter, PropertyGroup, Property, dict, list], team: Optional[Team] = None
     ):
-        return clear_locations(property_to_expr(property, team=team))
-=======
-    def _property_to_expr(self, property: Union[PropertyGroup, Property, dict, list], team: Optional[Team] = None):
         return clear_locations(property_to_expr(property, team=team or self.team))
->>>>>>> 03b70ae4
 
     def _selector_to_expr(self, selector: str):
         return clear_locations(selector_to_expr(selector))
