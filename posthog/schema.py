# mypy: disable-error-code="assignment"

from __future__ import annotations

from enum import Enum, StrEnum
from typing import Any, Literal, Optional, Union

from pydantic import AwareDatetime, BaseModel, ConfigDict, Field, RootModel


class SchemaRoot(RootModel[Any]):
    root: Any


class MathGroupTypeIndex(float, Enum):
    NUMBER_0 = 0
    NUMBER_1 = 1
    NUMBER_2 = 2
    NUMBER_3 = 3
    NUMBER_4 = 4


class AggregationAxisFormat(StrEnum):
    NUMERIC = "numeric"
    DURATION = "duration"
    DURATION_MS = "duration_ms"
    PERCENTAGE = "percentage"
    PERCENTAGE_SCALED = "percentage_scaled"


class AlertCheck(BaseModel):
    model_config = ConfigDict(
        extra="forbid",
    )
    calculated_value: float
    created_at: str
    id: str
    state: str
    targets_notified: bool


class AlertCondition(BaseModel):
    pass
    model_config = ConfigDict(
        extra="forbid",
    )


class AlertTypeBase(BaseModel):
    model_config = ConfigDict(
        extra="forbid",
    )
    condition: AlertCondition
    enabled: bool
    insight: float
    name: str


class AlertTypeWrite(BaseModel):
    model_config = ConfigDict(
        extra="forbid",
    )
    condition: AlertCondition
    enabled: bool
    insight: float
    name: str
    subscribed_users: list[int]


class Kind(StrEnum):
    METHOD = "Method"
    FUNCTION = "Function"
    CONSTRUCTOR = "Constructor"
    FIELD = "Field"
    VARIABLE = "Variable"
    CLASS_ = "Class"
    STRUCT = "Struct"
    INTERFACE = "Interface"
    MODULE = "Module"
    PROPERTY = "Property"
    EVENT = "Event"
    OPERATOR = "Operator"
    UNIT = "Unit"
    VALUE = "Value"
    CONSTANT = "Constant"
    ENUM = "Enum"
    ENUM_MEMBER = "EnumMember"
    KEYWORD = "Keyword"
    TEXT = "Text"
    COLOR = "Color"
    FILE = "File"
    REFERENCE = "Reference"
    CUSTOMCOLOR = "Customcolor"
    FOLDER = "Folder"
    TYPE_PARAMETER = "TypeParameter"
    USER = "User"
    ISSUE = "Issue"
    SNIPPET = "Snippet"


class AutocompleteCompletionItem(BaseModel):
    model_config = ConfigDict(
        extra="forbid",
    )
    detail: Optional[str] = Field(
        default=None,
        description=(
            "A human-readable string with additional information about this item, like type or symbol information."
        ),
    )
    documentation: Optional[str] = Field(
        default=None, description="A human-readable string that represents a doc-comment."
    )
    insertText: str = Field(
        ..., description="A string or snippet that should be inserted in a document when selecting this completion."
    )
    kind: Kind = Field(
        ..., description="The kind of this completion item. Based on the kind an icon is chosen by the editor."
    )
    label: str = Field(
        ...,
        description=(
            "The label of this completion item. By default this is also the text that is inserted when selecting this"
            " completion."
        ),
    )


class BaseMathType(StrEnum):
    TOTAL = "total"
    DAU = "dau"
    WEEKLY_ACTIVE = "weekly_active"
    MONTHLY_ACTIVE = "monthly_active"
    UNIQUE_SESSION = "unique_session"
    FIRST_TIME_FOR_USER = "first_time_for_user"


class BreakdownAttributionType(StrEnum):
    FIRST_TOUCH = "first_touch"
    LAST_TOUCH = "last_touch"
    ALL_EVENTS = "all_events"
    STEP = "step"


class BreakdownType(StrEnum):
    COHORT = "cohort"
    PERSON = "person"
    EVENT = "event"
    GROUP = "group"
    SESSION = "session"
    HOGQL = "hogql"
    DATA_WAREHOUSE = "data_warehouse"
    DATA_WAREHOUSE_PERSON_PROPERTY = "data_warehouse_person_property"


class CompareItem(BaseModel):
    model_config = ConfigDict(
        extra="forbid",
    )
    label: str
    value: str


class IntervalItem(BaseModel):
    model_config = ConfigDict(
        extra="forbid",
    )
    label: str
    value: int = Field(..., description="An interval selected out of available intervals in source query")


class Series(BaseModel):
    model_config = ConfigDict(
        extra="forbid",
    )
    label: str
    value: int


class StatusItem(BaseModel):
    model_config = ConfigDict(
        extra="forbid",
    )
    label: str
    value: str


class ChartDisplayType(StrEnum):
    ACTIONS_LINE_GRAPH = "ActionsLineGraph"
    ACTIONS_BAR = "ActionsBar"
    ACTIONS_STACKED_BAR = "ActionsStackedBar"
    ACTIONS_AREA_GRAPH = "ActionsAreaGraph"
    ACTIONS_LINE_GRAPH_CUMULATIVE = "ActionsLineGraphCumulative"
    BOLD_NUMBER = "BoldNumber"
    ACTIONS_PIE = "ActionsPie"
    ACTIONS_BAR_VALUE = "ActionsBarValue"
    ACTIONS_TABLE = "ActionsTable"
    WORLD_MAP = "WorldMap"


class DisplayType(StrEnum):
    AUTO = "auto"
    LINE = "line"
    BAR = "bar"


class YAxisPosition(StrEnum):
    LEFT = "left"
    RIGHT = "right"


class ChartSettingsDisplay(BaseModel):
    model_config = ConfigDict(
        extra="forbid",
    )
    displayType: Optional[DisplayType] = None
    label: Optional[str] = None
    trendLine: Optional[bool] = None
    yAxisPosition: Optional[YAxisPosition] = None


class Style(StrEnum):
    NONE = "none"
    NUMBER = "number"
    PERCENT = "percent"


class ChartSettingsFormatting(BaseModel):
    model_config = ConfigDict(
        extra="forbid",
    )
    decimalPlaces: Optional[float] = None
    prefix: Optional[str] = None
    style: Optional[Style] = None
    suffix: Optional[str] = None


class ClickhouseQueryProgress(BaseModel):
    model_config = ConfigDict(
        extra="forbid",
    )
    active_cpu_time: int
    bytes_read: int
    estimated_rows_total: int
    rows_read: int
    time_elapsed: int


class CohortPropertyFilter(BaseModel):
    model_config = ConfigDict(
        extra="forbid",
    )
    key: Literal["id"] = "id"
    label: Optional[str] = None
    type: Literal["cohort"] = "cohort"
    value: int


class CompareFilter(BaseModel):
    model_config = ConfigDict(
        extra="forbid",
    )
    compare: Optional[bool] = None
    compare_to: Optional[str] = None


class ConditionalFormattingRule(BaseModel):
    model_config = ConfigDict(
        extra="forbid",
    )
    bytecode: list
    color: str
    columnName: str
    id: str
    input: str
    templateId: str


class CountPerActorMathType(StrEnum):
    AVG_COUNT_PER_ACTOR = "avg_count_per_actor"
    MIN_COUNT_PER_ACTOR = "min_count_per_actor"
    MAX_COUNT_PER_ACTOR = "max_count_per_actor"
    MEDIAN_COUNT_PER_ACTOR = "median_count_per_actor"
    P90_COUNT_PER_ACTOR = "p90_count_per_actor"
    P95_COUNT_PER_ACTOR = "p95_count_per_actor"
    P99_COUNT_PER_ACTOR = "p99_count_per_actor"


class DataWarehouseEventsModifier(BaseModel):
    model_config = ConfigDict(
        extra="forbid",
    )
    distinct_id_field: str
    id_field: str
    table_name: str
    timestamp_field: str


class DatabaseSchemaSchema(BaseModel):
    model_config = ConfigDict(
        extra="forbid",
    )
    id: str
    incremental: bool
    last_synced_at: Optional[str] = None
    name: str
    should_sync: bool
    status: Optional[str] = None


class DatabaseSchemaSource(BaseModel):
    model_config = ConfigDict(
        extra="forbid",
    )
    id: str
    last_synced_at: Optional[str] = None
    prefix: str
    source_type: str
    status: str


class Type(StrEnum):
    POSTHOG = "posthog"
    DATA_WAREHOUSE = "data_warehouse"
    VIEW = "view"
    BATCH_EXPORT = "batch_export"


class DatabaseSerializedFieldType(StrEnum):
    INTEGER = "integer"
    FLOAT = "float"
    STRING = "string"
    DATETIME = "datetime"
    DATE = "date"
    BOOLEAN = "boolean"
    ARRAY = "array"
    JSON = "json"
    LAZY_TABLE = "lazy_table"
    VIRTUAL_TABLE = "virtual_table"
    FIELD_TRAVERSER = "field_traverser"
    EXPRESSION = "expression"
    VIEW = "view"


class DateRange(BaseModel):
    model_config = ConfigDict(
        extra="forbid",
    )
    date_from: Optional[str] = None
    date_to: Optional[str] = None
    explicitDate: Optional[bool] = Field(
        default=False,
        description=(
            "Whether the date_from and date_to should be used verbatim. Disables rounding to the start and end of"
            " period."
        ),
    )


class DatetimeDay(RootModel[AwareDatetime]):
    root: AwareDatetime


class Day(RootModel[int]):
    root: int


class DurationType(StrEnum):
    DURATION = "duration"
    ACTIVE_SECONDS = "active_seconds"
    INACTIVE_SECONDS = "inactive_seconds"


class Key(StrEnum):
    TAG_NAME = "tag_name"
    TEXT = "text"
    HREF = "href"
    SELECTOR = "selector"


class ElementType(BaseModel):
    model_config = ConfigDict(
        extra="forbid",
    )
    attr_class: Optional[list[str]] = None
    attr_id: Optional[str] = None
    attributes: dict[str, str]
    href: Optional[str] = None
    nth_child: Optional[float] = None
    nth_of_type: Optional[float] = None
    order: Optional[float] = None
    tag_name: str
    text: Optional[str] = None


class EmptyPropertyFilter(BaseModel):
    pass
    model_config = ConfigDict(
        extra="forbid",
    )


class EntityType(StrEnum):
    ACTIONS = "actions"
    EVENTS = "events"
    DATA_WAREHOUSE = "data_warehouse"
    NEW_ENTITY = "new_entity"


class Status(StrEnum):
    ARCHIVED = "archived"
    ACTIVE = "active"
    RESOLVED = "resolved"
    PENDING_RELEASE = "pending_release"


class ErrorTrackingGroup(BaseModel):
    model_config = ConfigDict(
        extra="forbid",
    )
    assignee: Optional[float] = None
    description: Optional[str] = None
    exception_type: Optional[str] = None
    fingerprint: list[str]
    first_seen: AwareDatetime
    last_seen: AwareDatetime
    merged_fingerprints: list[list[str]]
    occurrences: float
    sessions: float
    status: Status
    users: float
    volume: Optional[Any] = None


class Order(StrEnum):
    LAST_SEEN = "last_seen"
    FIRST_SEEN = "first_seen"
    OCCURRENCES = "occurrences"
    USERS = "users"
    SESSIONS = "sessions"


class EventDefinition(BaseModel):
    model_config = ConfigDict(
        extra="forbid",
    )
    elements: list
    event: str
    properties: dict[str, Any]


class CorrelationType(StrEnum):
    SUCCESS = "success"
    FAILURE = "failure"


class EventOddsRatioSerialized(BaseModel):
    model_config = ConfigDict(
        extra="forbid",
    )
    correlation_type: CorrelationType
    event: EventDefinition
    failure_count: int
    odds_ratio: float
    success_count: int


class Person(BaseModel):
    model_config = ConfigDict(
        extra="forbid",
    )
    distinct_ids: list[str]
    is_identified: Optional[bool] = None
    properties: dict[str, Any]


class EventType(BaseModel):
    model_config = ConfigDict(
        extra="forbid",
    )
    distinct_id: str
    elements: list[ElementType]
    elements_chain: Optional[str] = None
    event: str
    id: str
    person: Optional[Person] = None
    properties: dict[str, Any]
    timestamp: str
    uuid: Optional[str] = None


class Properties(BaseModel):
    model_config = ConfigDict(
        extra="forbid",
    )
    email: Optional[str] = None
    name: Optional[str] = None


class EventsQueryPersonColumn(BaseModel):
    model_config = ConfigDict(
        extra="forbid",
    )
    created_at: str
    distinct_id: str
    properties: Properties
    uuid: str


class ExperimentVariantFunnelResult(BaseModel):
    model_config = ConfigDict(
        extra="forbid",
    )
    failure_count: float
    success_count: float


class ExperimentVariantTrendResult(BaseModel):
    model_config = ConfigDict(
        extra="forbid",
    )
    count: float
    exposure: float


class FilterLogicalOperator(StrEnum):
    AND_ = "AND"
    OR_ = "OR"


class FunnelConversionWindowTimeUnit(StrEnum):
    SECOND = "second"
    MINUTE = "minute"
    HOUR = "hour"
    DAY = "day"
    WEEK = "week"
    MONTH = "month"


class FunnelCorrelationResult(BaseModel):
    model_config = ConfigDict(
        extra="forbid",
    )
    events: list[EventOddsRatioSerialized]
    skewed: bool


class FunnelCorrelationResultsType(StrEnum):
    EVENTS = "events"
    PROPERTIES = "properties"
    EVENT_WITH_PROPERTIES = "event_with_properties"


class FunnelExclusionLegacy(BaseModel):
    model_config = ConfigDict(
        extra="forbid",
    )
    custom_name: Optional[str] = None
    funnel_from_step: float
    funnel_to_step: float
    id: Optional[Union[str, float]] = None
    index: Optional[float] = None
    name: Optional[str] = None
    order: Optional[float] = None
    type: Optional[EntityType] = None


class FunnelExclusionSteps(BaseModel):
    model_config = ConfigDict(
        extra="forbid",
    )
    funnelFromStep: int
    funnelToStep: int


class FunnelLayout(StrEnum):
    HORIZONTAL = "horizontal"
    VERTICAL = "vertical"


class FunnelPathType(StrEnum):
    FUNNEL_PATH_BEFORE_STEP = "funnel_path_before_step"
    FUNNEL_PATH_BETWEEN_STEPS = "funnel_path_between_steps"
    FUNNEL_PATH_AFTER_STEP = "funnel_path_after_step"


class FunnelStepReference(StrEnum):
    TOTAL = "total"
    PREVIOUS = "previous"


class FunnelTimeToConvertResults(BaseModel):
    model_config = ConfigDict(
        extra="forbid",
    )
    average_conversion_time: Optional[float] = None
    bins: list[list[int]]


class FunnelVizType(StrEnum):
    STEPS = "steps"
    TIME_TO_CONVERT = "time_to_convert"
    TRENDS = "trends"


class GoalLine(BaseModel):
    model_config = ConfigDict(
        extra="forbid",
    )
    label: str
    value: float


class HedgehogColorOptions(StrEnum):
    GREEN = "green"
    RED = "red"
    BLUE = "blue"
    PURPLE = "purple"
    DARK = "dark"
    LIGHT = "light"
    SEPIA = "sepia"
    INVERT = "invert"
    INVERT_HUE = "invert-hue"
    GREYSCALE = "greyscale"


class HogCompileResponse(BaseModel):
    model_config = ConfigDict(
        extra="forbid",
    )
    bytecode: list
<<<<<<< HEAD
    locals: list
    upvalues: list
=======
>>>>>>> 78dc9d01


class HogLanguage(StrEnum):
    HOG = "hog"
    HOG_JSON = "hogJson"
    HOG_QL = "hogQL"
    HOG_QL_EXPR = "hogQLExpr"
    HOG_TEMPLATE = "hogTemplate"


class HogQLNotice(BaseModel):
    model_config = ConfigDict(
        extra="forbid",
    )
    end: Optional[int] = None
    fix: Optional[str] = None
    message: str
    start: Optional[int] = None


class BounceRatePageViewMode(StrEnum):
    COUNT_PAGEVIEWS = "count_pageviews"
    UNIQ_URLS = "uniq_urls"
    UNIQ_PAGE_SCREEN_AUTOCAPTURES = "uniq_page_screen_autocaptures"


class InCohortVia(StrEnum):
    AUTO = "auto"
    LEFTJOIN = "leftjoin"
    SUBQUERY = "subquery"
    LEFTJOIN_CONJOINED = "leftjoin_conjoined"


class MaterializationMode(StrEnum):
    AUTO = "auto"
    LEGACY_NULL_AS_STRING = "legacy_null_as_string"
    LEGACY_NULL_AS_NULL = "legacy_null_as_null"
    DISABLED = "disabled"


class PersonsArgMaxVersion(StrEnum):
    AUTO = "auto"
    V1 = "v1"
    V2 = "v2"


class PersonsJoinMode(StrEnum):
    INNER = "inner"
    LEFT = "left"


class PersonsOnEventsMode(StrEnum):
    DISABLED = "disabled"
    PERSON_ID_NO_OVERRIDE_PROPERTIES_ON_EVENTS = "person_id_no_override_properties_on_events"
    PERSON_ID_OVERRIDE_PROPERTIES_ON_EVENTS = "person_id_override_properties_on_events"
    PERSON_ID_OVERRIDE_PROPERTIES_JOINED = "person_id_override_properties_joined"


class PropertyGroupsMode(StrEnum):
    ENABLED = "enabled"
    DISABLED = "disabled"
    OPTIMIZED = "optimized"


class SessionTableVersion(StrEnum):
    AUTO = "auto"
    V1 = "v1"
    V2 = "v2"


class HogQLQueryModifiers(BaseModel):
    model_config = ConfigDict(
        extra="forbid",
    )
    bounceRatePageViewMode: Optional[BounceRatePageViewMode] = None
    dataWarehouseEventsModifiers: Optional[list[DataWarehouseEventsModifier]] = None
    debug: Optional[bool] = None
    inCohortVia: Optional[InCohortVia] = None
    materializationMode: Optional[MaterializationMode] = None
    optimizeJoinedFilters: Optional[bool] = None
    personsArgMaxVersion: Optional[PersonsArgMaxVersion] = None
    personsJoinMode: Optional[PersonsJoinMode] = None
    personsOnEventsMode: Optional[PersonsOnEventsMode] = None
    propertyGroupsMode: Optional[PropertyGroupsMode] = None
    s3TableUseInvalidColumns: Optional[bool] = None
    sessionTableVersion: Optional[SessionTableVersion] = None


class HogQueryResponse(BaseModel):
    model_config = ConfigDict(
        extra="forbid",
    )
    bytecode: Optional[list] = None
    coloredBytecode: Optional[list] = None
    results: Any
    stdout: Optional[str] = None


class Compare(StrEnum):
    CURRENT = "current"
    PREVIOUS = "previous"


class DayItem(BaseModel):
    model_config = ConfigDict(
        extra="forbid",
    )
    label: str
    value: Union[str, AwareDatetime, int]


class InsightDateRange(BaseModel):
    model_config = ConfigDict(
        extra="forbid",
    )
    date_from: Optional[str] = "-7d"
    date_to: Optional[str] = None
    explicitDate: Optional[bool] = Field(
        default=False,
        description=(
            "Whether the date_from and date_to should be used verbatim. Disables rounding to the start and end of"
            " period."
        ),
    )


class InsightFilterProperty(StrEnum):
    TRENDS_FILTER = "trendsFilter"
    FUNNELS_FILTER = "funnelsFilter"
    RETENTION_FILTER = "retentionFilter"
    PATHS_FILTER = "pathsFilter"
    STICKINESS_FILTER = "stickinessFilter"
    LIFECYCLE_FILTER = "lifecycleFilter"


class InsightNodeKind(StrEnum):
    TRENDS_QUERY = "TrendsQuery"
    FUNNELS_QUERY = "FunnelsQuery"
    RETENTION_QUERY = "RetentionQuery"
    PATHS_QUERY = "PathsQuery"
    STICKINESS_QUERY = "StickinessQuery"
    LIFECYCLE_QUERY = "LifecycleQuery"


class InsightsThresholdAbsolute(BaseModel):
    model_config = ConfigDict(
        extra="forbid",
    )
    lower: Optional[float] = None
    upper: Optional[float] = None


class IntervalType(StrEnum):
    MINUTE = "minute"
    HOUR = "hour"
    DAY = "day"
    WEEK = "week"
    MONTH = "month"


class LifecycleToggle(StrEnum):
    NEW = "new"
    RESURRECTING = "resurrecting"
    RETURNING = "returning"
    DORMANT = "dormant"


class MatchedRecordingEvent(BaseModel):
    model_config = ConfigDict(
        extra="forbid",
    )
    uuid: str


class MinimalHedgehogConfig(BaseModel):
    model_config = ConfigDict(
        extra="forbid",
    )
    accessories: list[str]
    color: Optional[HedgehogColorOptions] = None
    use_as_profile: bool


class MultipleBreakdownType(StrEnum):
    PERSON = "person"
    EVENT = "event"
    GROUP = "group"
    SESSION = "session"
    HOGQL = "hogql"


class NodeKind(StrEnum):
    EVENTS_NODE = "EventsNode"
    ACTIONS_NODE = "ActionsNode"
    DATA_WAREHOUSE_NODE = "DataWarehouseNode"
    EVENTS_QUERY = "EventsQuery"
    PERSONS_NODE = "PersonsNode"
    HOG_QUERY = "HogQuery"
    HOG_QL_QUERY = "HogQLQuery"
    HOG_QL_METADATA = "HogQLMetadata"
    HOG_QL_AUTOCOMPLETE = "HogQLAutocomplete"
    ACTORS_QUERY = "ActorsQuery"
    FUNNELS_ACTORS_QUERY = "FunnelsActorsQuery"
    FUNNEL_CORRELATION_ACTORS_QUERY = "FunnelCorrelationActorsQuery"
    SESSIONS_TIMELINE_QUERY = "SessionsTimelineQuery"
    RECORDINGS_QUERY = "RecordingsQuery"
    SESSION_ATTRIBUTION_EXPLORER_QUERY = "SessionAttributionExplorerQuery"
    ERROR_TRACKING_QUERY = "ErrorTrackingQuery"
    DATA_TABLE_NODE = "DataTableNode"
    DATA_VISUALIZATION_NODE = "DataVisualizationNode"
    SAVED_INSIGHT_NODE = "SavedInsightNode"
    INSIGHT_VIZ_NODE = "InsightVizNode"
    TRENDS_QUERY = "TrendsQuery"
    FUNNELS_QUERY = "FunnelsQuery"
    RETENTION_QUERY = "RetentionQuery"
    PATHS_QUERY = "PathsQuery"
    STICKINESS_QUERY = "StickinessQuery"
    LIFECYCLE_QUERY = "LifecycleQuery"
    INSIGHT_ACTORS_QUERY = "InsightActorsQuery"
    INSIGHT_ACTORS_QUERY_OPTIONS = "InsightActorsQueryOptions"
    FUNNEL_CORRELATION_QUERY = "FunnelCorrelationQuery"
    WEB_OVERVIEW_QUERY = "WebOverviewQuery"
    WEB_TOP_CLICKS_QUERY = "WebTopClicksQuery"
    WEB_STATS_TABLE_QUERY = "WebStatsTableQuery"
    WEB_EXTERNAL_CLICKS_TABLE_QUERY = "WebExternalClicksTableQuery"
    WEB_GOALS_QUERY = "WebGoalsQuery"
    EXPERIMENT_FUNNEL_QUERY = "ExperimentFunnelQuery"
    EXPERIMENT_TREND_QUERY = "ExperimentTrendQuery"
    DATABASE_SCHEMA_QUERY = "DatabaseSchemaQuery"


class PathCleaningFilter(BaseModel):
    model_config = ConfigDict(
        extra="forbid",
    )
    alias: Optional[str] = None
    regex: Optional[str] = None


class PathType(StrEnum):
    FIELD_PAGEVIEW = "$pageview"
    FIELD_SCREEN = "$screen"
    CUSTOM_EVENT = "custom_event"
    HOGQL = "hogql"


class PathsFilter(BaseModel):
    model_config = ConfigDict(
        extra="forbid",
    )
    edgeLimit: Optional[int] = 50
    endPoint: Optional[str] = None
    excludeEvents: Optional[list[str]] = None
    includeEventTypes: Optional[list[PathType]] = None
    localPathCleaningFilters: Optional[list[PathCleaningFilter]] = None
    maxEdgeWeight: Optional[int] = None
    minEdgeWeight: Optional[int] = None
    pathDropoffKey: Optional[str] = Field(default=None, description="Relevant only within actors query")
    pathEndKey: Optional[str] = Field(default=None, description="Relevant only within actors query")
    pathGroupings: Optional[list[str]] = None
    pathReplacements: Optional[bool] = None
    pathStartKey: Optional[str] = Field(default=None, description="Relevant only within actors query")
    pathsHogQLExpression: Optional[str] = None
    startPoint: Optional[str] = None
    stepLimit: Optional[int] = 5


class PathsFilterLegacy(BaseModel):
    model_config = ConfigDict(
        extra="forbid",
    )
    edge_limit: Optional[int] = None
    end_point: Optional[str] = None
    exclude_events: Optional[list[str]] = None
    funnel_filter: Optional[dict[str, Any]] = None
    funnel_paths: Optional[FunnelPathType] = None
    include_event_types: Optional[list[PathType]] = None
    local_path_cleaning_filters: Optional[list[PathCleaningFilter]] = None
    max_edge_weight: Optional[int] = None
    min_edge_weight: Optional[int] = None
    path_groupings: Optional[list[str]] = None
    path_replacements: Optional[bool] = None
    path_type: Optional[PathType] = None
    paths_hogql_expression: Optional[str] = None
    start_point: Optional[str] = None
    step_limit: Optional[int] = None


class PersonType(BaseModel):
    model_config = ConfigDict(
        extra="forbid",
    )
    created_at: Optional[str] = None
    distinct_ids: list[str]
    id: Optional[str] = None
    is_identified: Optional[bool] = None
    name: Optional[str] = None
    properties: dict[str, Any]
    uuid: Optional[str] = None


class PropertyFilterType(StrEnum):
    META = "meta"
    EVENT = "event"
    PERSON = "person"
    ELEMENT = "element"
    FEATURE = "feature"
    SESSION = "session"
    COHORT = "cohort"
    RECORDING = "recording"
    LOG_ENTRY = "log_entry"
    GROUP = "group"
    HOGQL = "hogql"
    DATA_WAREHOUSE = "data_warehouse"
    DATA_WAREHOUSE_PERSON_PROPERTY = "data_warehouse_person_property"


class PropertyMathType(StrEnum):
    AVG = "avg"
    SUM = "sum"
    MIN = "min"
    MAX = "max"
    MEDIAN = "median"
    P90 = "p90"
    P95 = "p95"
    P99 = "p99"


class PropertyOperator(StrEnum):
    EXACT = "exact"
    IS_NOT = "is_not"
    ICONTAINS = "icontains"
    NOT_ICONTAINS = "not_icontains"
    REGEX = "regex"
    NOT_REGEX = "not_regex"
    GT = "gt"
    GTE = "gte"
    LT = "lt"
    LTE = "lte"
    IS_SET = "is_set"
    IS_NOT_SET = "is_not_set"
    IS_DATE_EXACT = "is_date_exact"
    IS_DATE_BEFORE = "is_date_before"
    IS_DATE_AFTER = "is_date_after"
    BETWEEN = "between"
    NOT_BETWEEN = "not_between"
    MIN = "min"
    MAX = "max"


class QueryResponseAlternative5(BaseModel):
    model_config = ConfigDict(
        extra="forbid",
    )
    bytecode: Optional[list] = None
    coloredBytecode: Optional[list] = None
    results: Any
    stdout: Optional[str] = None


class QueryResponseAlternative7(BaseModel):
    model_config = ConfigDict(
        extra="forbid",
    )
    errors: list[HogQLNotice]
    isValid: Optional[bool] = None
    isValidView: Optional[bool] = None
    notices: list[HogQLNotice]
    query: Optional[str] = None
    warnings: list[HogQLNotice]


class QueryResponseAlternative16(BaseModel):
    model_config = ConfigDict(
        extra="forbid",
    )
    insight: Literal["FUNNELS"] = "FUNNELS"
    results: dict[str, ExperimentVariantFunnelResult]


class QueryResponseAlternative17(BaseModel):
    model_config = ConfigDict(
        extra="forbid",
    )
    insight: Literal["TRENDS"] = "TRENDS"
    results: dict[str, ExperimentVariantTrendResult]


class QueryResponseAlternative28(BaseModel):
    model_config = ConfigDict(
        extra="forbid",
    )
    insight: Literal["FUNNELS"] = "FUNNELS"
    results: dict[str, ExperimentVariantFunnelResult]


class QueryResponseAlternative29(BaseModel):
    model_config = ConfigDict(
        extra="forbid",
    )
    insight: Literal["TRENDS"] = "TRENDS"
    results: dict[str, ExperimentVariantTrendResult]


class QueryStatus(BaseModel):
    model_config = ConfigDict(
        extra="forbid",
    )
    complete: Optional[bool] = Field(
        default=False,
        description=(
            "Whether the query is still running. Will be true if the query is complete, even if it errored. Either"
            " result or error will be set."
        ),
    )
    dashboard_id: Optional[int] = None
    end_time: Optional[AwareDatetime] = Field(
        default=None, description="When did the query execution task finish (whether successfully or not)."
    )
    error: Optional[bool] = Field(
        default=False,
        description=(
            "If the query failed, this will be set to true. More information can be found in the error_message field."
        ),
    )
    error_message: Optional[str] = None
    expiration_time: Optional[AwareDatetime] = None
    id: str
    insight_id: Optional[int] = None
    labels: Optional[list[str]] = None
    pickup_time: Optional[AwareDatetime] = Field(
        default=None, description="When was the query execution task picked up by a worker."
    )
    query_async: Literal[True] = Field(default=True, description="ONLY async queries use QueryStatus.")
    query_progress: Optional[ClickhouseQueryProgress] = None
    results: Optional[Any] = None
    start_time: Optional[AwareDatetime] = Field(default=None, description="When was query execution task enqueued.")
    task_id: Optional[str] = None
    team_id: int


class QueryStatusResponse(BaseModel):
    model_config = ConfigDict(
        extra="forbid",
    )
    query_status: QueryStatus


class QueryTiming(BaseModel):
    model_config = ConfigDict(
        extra="forbid",
    )
    k: str = Field(..., description="Key. Shortened to 'k' to save on data.")
    t: float = Field(..., description="Time in seconds. Shortened to 't' to save on data.")


class RecordingPropertyFilter(BaseModel):
    model_config = ConfigDict(
        extra="forbid",
    )
    key: Union[DurationType, str]
    label: Optional[str] = None
    operator: PropertyOperator
    type: Literal["recording"] = "recording"
    value: Optional[Union[str, float, list[Union[str, float]]]] = None


class Kind1(StrEnum):
    ACTIONS_NODE = "ActionsNode"
    EVENTS_NODE = "EventsNode"


class RetentionEntity(BaseModel):
    model_config = ConfigDict(
        extra="forbid",
    )
    custom_name: Optional[str] = None
    id: Optional[Union[str, float]] = None
    kind: Optional[Kind1] = None
    name: Optional[str] = None
    order: Optional[int] = None
    type: Optional[EntityType] = None
    uuid: Optional[str] = None


class RetentionReference(StrEnum):
    TOTAL = "total"
    PREVIOUS = "previous"


class RetentionPeriod(StrEnum):
    HOUR = "Hour"
    DAY = "Day"
    WEEK = "Week"
    MONTH = "Month"


class RetentionType(StrEnum):
    RETENTION_RECURRING = "retention_recurring"
    RETENTION_FIRST_TIME = "retention_first_time"


class RetentionValue(BaseModel):
    model_config = ConfigDict(
        extra="forbid",
    )
    count: int


class SamplingRate(BaseModel):
    model_config = ConfigDict(
        extra="forbid",
    )
    denominator: Optional[float] = None
    numerator: float


class SessionAttributionExplorerQueryResponse(BaseModel):
    model_config = ConfigDict(
        extra="forbid",
    )
    columns: Optional[list] = None
    error: Optional[str] = Field(
        default=None,
        description="Query error. Returned only if 'explain' or `modifiers.debug` is true. Throws an error otherwise.",
    )
    hasMore: Optional[bool] = None
    hogql: Optional[str] = Field(default=None, description="Generated HogQL query.")
    limit: Optional[int] = None
    modifiers: Optional[HogQLQueryModifiers] = Field(
        default=None, description="Modifiers used when performing the query"
    )
    offset: Optional[int] = None
    query_status: Optional[QueryStatus] = Field(
        default=None, description="Query status indicates whether next to the provided data, a query is still running."
    )
    results: Any
    timings: Optional[list[QueryTiming]] = Field(
        default=None, description="Measured timings for different parts of the query generation process"
    )
    types: Optional[list] = None


class SessionAttributionGroupBy(StrEnum):
    CHANNEL_TYPE = "ChannelType"
    MEDIUM = "Medium"
    SOURCE = "Source"
    CAMPAIGN = "Campaign"
    AD_IDS = "AdIds"
    REFERRING_DOMAIN = "ReferringDomain"
    INITIAL_URL = "InitialURL"


class SessionPropertyFilter(BaseModel):
    model_config = ConfigDict(
        extra="forbid",
    )
    key: str
    label: Optional[str] = None
    operator: PropertyOperator
    type: Literal["session"] = "session"
    value: Optional[Union[str, float, list[Union[str, float]]]] = None


class SnapshotSource(StrEnum):
    WEB = "web"
    MOBILE = "mobile"
    UNKNOWN = "unknown"


class Storage(StrEnum):
    OBJECT_STORAGE_LTS = "object_storage_lts"
    OBJECT_STORAGE = "object_storage"


class StepOrderValue(StrEnum):
    STRICT = "strict"
    UNORDERED = "unordered"
    ORDERED = "ordered"


class StickinessFilter(BaseModel):
    model_config = ConfigDict(
        extra="forbid",
    )
    display: Optional[ChartDisplayType] = None
    hiddenLegendIndexes: Optional[list[int]] = None
    showLegend: Optional[bool] = None
    showValuesOnSeries: Optional[bool] = None


class StickinessFilterLegacy(BaseModel):
    model_config = ConfigDict(
        extra="forbid",
    )
    compare: Optional[bool] = None
    compare_to: Optional[str] = None
    display: Optional[ChartDisplayType] = None
    hidden_legend_keys: Optional[dict[str, Union[bool, Any]]] = None
    show_legend: Optional[bool] = None
    show_values_on_series: Optional[bool] = None


class StickinessQueryResponse(BaseModel):
    model_config = ConfigDict(
        extra="forbid",
    )
    error: Optional[str] = Field(
        default=None,
        description="Query error. Returned only if 'explain' or `modifiers.debug` is true. Throws an error otherwise.",
    )
    hogql: Optional[str] = Field(default=None, description="Generated HogQL query.")
    modifiers: Optional[HogQLQueryModifiers] = Field(
        default=None, description="Modifiers used when performing the query"
    )
    query_status: Optional[QueryStatus] = Field(
        default=None, description="Query status indicates whether next to the provided data, a query is still running."
    )
    results: list[dict[str, Any]]
    timings: Optional[list[QueryTiming]] = Field(
        default=None, description="Measured timings for different parts of the query generation process"
    )


class TaxonomicFilterGroupType(StrEnum):
    METADATA = "metadata"
    ACTIONS = "actions"
    COHORTS = "cohorts"
    COHORTS_WITH_ALL = "cohorts_with_all"
    DATA_WAREHOUSE = "data_warehouse"
    DATA_WAREHOUSE_PROPERTIES = "data_warehouse_properties"
    DATA_WAREHOUSE_PERSON_PROPERTIES = "data_warehouse_person_properties"
    ELEMENTS = "elements"
    EVENTS = "events"
    EVENT_PROPERTIES = "event_properties"
    EVENT_FEATURE_FLAGS = "event_feature_flags"
    NUMERICAL_EVENT_PROPERTIES = "numerical_event_properties"
    PERSON_PROPERTIES = "person_properties"
    PAGEVIEW_URLS = "pageview_urls"
    SCREENS = "screens"
    CUSTOM_EVENTS = "custom_events"
    WILDCARD = "wildcard"
    GROUPS = "groups"
    PERSONS = "persons"
    FEATURE_FLAGS = "feature_flags"
    INSIGHTS = "insights"
    EXPERIMENTS = "experiments"
    PLUGINS = "plugins"
    DASHBOARDS = "dashboards"
    NAME_GROUPS = "name_groups"
    SESSION_PROPERTIES = "session_properties"
    HOGQL_EXPRESSION = "hogql_expression"
    NOTEBOOKS = "notebooks"
    LOG_ENTRIES = "log_entries"
    REPLAY = "replay"


class TestBasicQueryResponse(BaseModel):
    model_config = ConfigDict(
        extra="forbid",
    )
    error: Optional[str] = Field(
        default=None,
        description="Query error. Returned only if 'explain' or `modifiers.debug` is true. Throws an error otherwise.",
    )
    hogql: Optional[str] = Field(default=None, description="Generated HogQL query.")
    modifiers: Optional[HogQLQueryModifiers] = Field(
        default=None, description="Modifiers used when performing the query"
    )
    query_status: Optional[QueryStatus] = Field(
        default=None, description="Query status indicates whether next to the provided data, a query is still running."
    )
    results: list
    timings: Optional[list[QueryTiming]] = Field(
        default=None, description="Measured timings for different parts of the query generation process"
    )


class TestCachedBasicQueryResponse(BaseModel):
    model_config = ConfigDict(
        extra="forbid",
    )
    cache_key: str
    cache_target_age: Optional[AwareDatetime] = None
    calculation_trigger: Optional[str] = Field(
        default=None, description="What triggered the calculation of the query, leave empty if user/immediate"
    )
    error: Optional[str] = Field(
        default=None,
        description="Query error. Returned only if 'explain' or `modifiers.debug` is true. Throws an error otherwise.",
    )
    hogql: Optional[str] = Field(default=None, description="Generated HogQL query.")
    is_cached: bool
    last_refresh: AwareDatetime
    modifiers: Optional[HogQLQueryModifiers] = Field(
        default=None, description="Modifiers used when performing the query"
    )
    next_allowed_client_refresh: AwareDatetime
    query_status: Optional[QueryStatus] = Field(
        default=None, description="Query status indicates whether next to the provided data, a query is still running."
    )
    results: list
    timezone: str
    timings: Optional[list[QueryTiming]] = Field(
        default=None, description="Measured timings for different parts of the query generation process"
    )


class TimelineEntry(BaseModel):
    model_config = ConfigDict(
        extra="forbid",
    )
    events: list[EventType]
    recording_duration_s: Optional[float] = Field(default=None, description="Duration of the recording in seconds.")
    sessionId: Optional[str] = Field(default=None, description="Session ID. None means out-of-session events")


class YAxisScaleType(StrEnum):
    LOG10 = "log10"
    LINEAR = "linear"


class TrendsFilter(BaseModel):
    model_config = ConfigDict(
        extra="forbid",
    )
    aggregationAxisFormat: Optional[AggregationAxisFormat] = AggregationAxisFormat.NUMERIC
    aggregationAxisPostfix: Optional[str] = None
    aggregationAxisPrefix: Optional[str] = None
    breakdown_histogram_bin_count: Optional[float] = None
    decimalPlaces: Optional[float] = None
    display: Optional[ChartDisplayType] = ChartDisplayType.ACTIONS_LINE_GRAPH
    formula: Optional[str] = None
    hiddenLegendIndexes: Optional[list[int]] = None
    showLabelsOnSeries: Optional[bool] = None
    showLegend: Optional[bool] = False
    showPercentStackView: Optional[bool] = False
    showValuesOnSeries: Optional[bool] = False
    smoothingIntervals: Optional[int] = 1
    yAxisScaleType: Optional[YAxisScaleType] = None


class TrendsFilterLegacy(BaseModel):
    model_config = ConfigDict(
        extra="forbid",
    )
    aggregation_axis_format: Optional[AggregationAxisFormat] = None
    aggregation_axis_postfix: Optional[str] = None
    aggregation_axis_prefix: Optional[str] = None
    breakdown_histogram_bin_count: Optional[float] = None
    compare: Optional[bool] = None
    compare_to: Optional[str] = None
    decimal_places: Optional[float] = None
    display: Optional[ChartDisplayType] = None
    formula: Optional[str] = None
    hidden_legend_keys: Optional[dict[str, Union[bool, Any]]] = None
    show_labels_on_series: Optional[bool] = None
    show_legend: Optional[bool] = None
    show_percent_stack_view: Optional[bool] = None
    show_values_on_series: Optional[bool] = None
    smoothing_intervals: Optional[float] = None
    y_axis_scale_type: Optional[YAxisScaleType] = None


class TrendsQueryResponse(BaseModel):
    model_config = ConfigDict(
        extra="forbid",
    )
    error: Optional[str] = Field(
        default=None,
        description="Query error. Returned only if 'explain' or `modifiers.debug` is true. Throws an error otherwise.",
    )
    hasMore: Optional[bool] = Field(default=None, description="Wether more breakdown values are available.")
    hogql: Optional[str] = Field(default=None, description="Generated HogQL query.")
    modifiers: Optional[HogQLQueryModifiers] = Field(
        default=None, description="Modifiers used when performing the query"
    )
    query_status: Optional[QueryStatus] = Field(
        default=None, description="Query status indicates whether next to the provided data, a query is still running."
    )
    results: list[dict[str, Any]]
    timings: Optional[list[QueryTiming]] = Field(
        default=None, description="Measured timings for different parts of the query generation process"
    )


class UserBasicType(BaseModel):
    model_config = ConfigDict(
        extra="forbid",
    )
    distinct_id: str
    email: str
    first_name: str
    hedgehog_config: Optional[MinimalHedgehogConfig] = None
    id: float
    is_email_verified: Optional[Any] = None
    last_name: Optional[str] = None
    uuid: str


class ActionsPie(BaseModel):
    model_config = ConfigDict(
        extra="forbid",
    )
    disableHoverOffset: Optional[bool] = None
    hideAggregation: Optional[bool] = None


class RETENTION(BaseModel):
    model_config = ConfigDict(
        extra="forbid",
    )
    hideLineGraph: Optional[bool] = None
    hideSizeColumn: Optional[bool] = None
    useSmallLayout: Optional[bool] = None


class VizSpecificOptions(BaseModel):
    model_config = ConfigDict(
        extra="forbid",
    )
    ActionsPie: Optional[ActionsPie] = None
    RETENTION: Optional[RETENTION] = None


class WebAnalyticsConversionGoal(BaseModel):
    model_config = ConfigDict(
        extra="forbid",
    )
    actionId: int


class Sampling(BaseModel):
    model_config = ConfigDict(
        extra="forbid",
    )
    enabled: Optional[bool] = None
    forceSamplingRate: Optional[SamplingRate] = None


class WebExternalClicksTableQueryResponse(BaseModel):
    model_config = ConfigDict(
        extra="forbid",
    )
    columns: Optional[list] = None
    error: Optional[str] = Field(
        default=None,
        description="Query error. Returned only if 'explain' or `modifiers.debug` is true. Throws an error otherwise.",
    )
    hasMore: Optional[bool] = None
    hogql: Optional[str] = Field(default=None, description="Generated HogQL query.")
    limit: Optional[int] = None
    modifiers: Optional[HogQLQueryModifiers] = Field(
        default=None, description="Modifiers used when performing the query"
    )
    offset: Optional[int] = None
    query_status: Optional[QueryStatus] = Field(
        default=None, description="Query status indicates whether next to the provided data, a query is still running."
    )
    results: list
    samplingRate: Optional[SamplingRate] = None
    timings: Optional[list[QueryTiming]] = Field(
        default=None, description="Measured timings for different parts of the query generation process"
    )
    types: Optional[list] = None


class WebGoalsQueryResponse(BaseModel):
    model_config = ConfigDict(
        extra="forbid",
    )
    columns: Optional[list] = None
    error: Optional[str] = Field(
        default=None,
        description="Query error. Returned only if 'explain' or `modifiers.debug` is true. Throws an error otherwise.",
    )
    hasMore: Optional[bool] = None
    hogql: Optional[str] = Field(default=None, description="Generated HogQL query.")
    limit: Optional[int] = None
    modifiers: Optional[HogQLQueryModifiers] = Field(
        default=None, description="Modifiers used when performing the query"
    )
    offset: Optional[int] = None
    query_status: Optional[QueryStatus] = Field(
        default=None, description="Query status indicates whether next to the provided data, a query is still running."
    )
    results: list
    samplingRate: Optional[SamplingRate] = None
    timings: Optional[list[QueryTiming]] = Field(
        default=None, description="Measured timings for different parts of the query generation process"
    )
    types: Optional[list] = None


class Kind2(StrEnum):
    UNIT = "unit"
    DURATION_S = "duration_s"
    PERCENTAGE = "percentage"


class WebOverviewItem(BaseModel):
    model_config = ConfigDict(
        extra="forbid",
    )
    changeFromPreviousPct: Optional[float] = None
    isIncreaseBad: Optional[bool] = None
    key: str
    kind: Kind2
    previous: Optional[float] = None
    value: Optional[float] = None


class WebOverviewQueryResponse(BaseModel):
    model_config = ConfigDict(
        extra="forbid",
    )
    dateFrom: Optional[str] = None
    dateTo: Optional[str] = None
    error: Optional[str] = Field(
        default=None,
        description="Query error. Returned only if 'explain' or `modifiers.debug` is true. Throws an error otherwise.",
    )
    hogql: Optional[str] = Field(default=None, description="Generated HogQL query.")
    modifiers: Optional[HogQLQueryModifiers] = Field(
        default=None, description="Modifiers used when performing the query"
    )
    query_status: Optional[QueryStatus] = Field(
        default=None, description="Query status indicates whether next to the provided data, a query is still running."
    )
    results: list[WebOverviewItem]
    samplingRate: Optional[SamplingRate] = None
    timings: Optional[list[QueryTiming]] = Field(
        default=None, description="Measured timings for different parts of the query generation process"
    )


class WebStatsBreakdown(StrEnum):
    PAGE = "Page"
    INITIAL_PAGE = "InitialPage"
    EXIT_PAGE = "ExitPage"
    EXIT_CLICK = "ExitClick"
    INITIAL_CHANNEL_TYPE = "InitialChannelType"
    INITIAL_REFERRING_DOMAIN = "InitialReferringDomain"
    INITIAL_UTM_SOURCE = "InitialUTMSource"
    INITIAL_UTM_CAMPAIGN = "InitialUTMCampaign"
    INITIAL_UTM_MEDIUM = "InitialUTMMedium"
    INITIAL_UTM_TERM = "InitialUTMTerm"
    INITIAL_UTM_CONTENT = "InitialUTMContent"
    INITIAL_UTM_SOURCE_MEDIUM_CAMPAIGN = "InitialUTMSourceMediumCampaign"
    BROWSER = "Browser"
    OS = "OS"
    DEVICE_TYPE = "DeviceType"
    COUNTRY = "Country"
    REGION = "Region"
    CITY = "City"


class WebStatsTableQueryResponse(BaseModel):
    model_config = ConfigDict(
        extra="forbid",
    )
    columns: Optional[list] = None
    error: Optional[str] = Field(
        default=None,
        description="Query error. Returned only if 'explain' or `modifiers.debug` is true. Throws an error otherwise.",
    )
    hasMore: Optional[bool] = None
    hogql: Optional[str] = Field(default=None, description="Generated HogQL query.")
    limit: Optional[int] = None
    modifiers: Optional[HogQLQueryModifiers] = Field(
        default=None, description="Modifiers used when performing the query"
    )
    offset: Optional[int] = None
    query_status: Optional[QueryStatus] = Field(
        default=None, description="Query status indicates whether next to the provided data, a query is still running."
    )
    results: list
    samplingRate: Optional[SamplingRate] = None
    timings: Optional[list[QueryTiming]] = Field(
        default=None, description="Measured timings for different parts of the query generation process"
    )
    types: Optional[list] = None


class WebTopClicksQueryResponse(BaseModel):
    model_config = ConfigDict(
        extra="forbid",
    )
    columns: Optional[list] = None
    error: Optional[str] = Field(
        default=None,
        description="Query error. Returned only if 'explain' or `modifiers.debug` is true. Throws an error otherwise.",
    )
    hogql: Optional[str] = Field(default=None, description="Generated HogQL query.")
    modifiers: Optional[HogQLQueryModifiers] = Field(
        default=None, description="Modifiers used when performing the query"
    )
    query_status: Optional[QueryStatus] = Field(
        default=None, description="Query status indicates whether next to the provided data, a query is still running."
    )
    results: list
    samplingRate: Optional[SamplingRate] = None
    timings: Optional[list[QueryTiming]] = Field(
        default=None, description="Measured timings for different parts of the query generation process"
    )
    types: Optional[list] = None


class Scale(StrEnum):
    LINEAR = "linear"
    LOGARITHMIC = "logarithmic"


class YAxisSettings(BaseModel):
    model_config = ConfigDict(
        extra="forbid",
    )
    scale: Optional[Scale] = None
    startAtZero: Optional[bool] = Field(default=None, description="Whether the Y axis should start at zero")


class ActorsQueryResponse(BaseModel):
    model_config = ConfigDict(
        extra="forbid",
    )
    columns: list
    error: Optional[str] = Field(
        default=None,
        description="Query error. Returned only if 'explain' or `modifiers.debug` is true. Throws an error otherwise.",
    )
    hasMore: Optional[bool] = None
    hogql: str = Field(..., description="Generated HogQL query.")
    limit: int
    missing_actors_count: Optional[int] = None
    modifiers: Optional[HogQLQueryModifiers] = Field(
        default=None, description="Modifiers used when performing the query"
    )
    offset: int
    query_status: Optional[QueryStatus] = Field(
        default=None, description="Query status indicates whether next to the provided data, a query is still running."
    )
    results: list[list]
    timings: Optional[list[QueryTiming]] = Field(
        default=None, description="Measured timings for different parts of the query generation process"
    )
    types: list[str]


class Breakdown(BaseModel):
    model_config = ConfigDict(
        extra="forbid",
    )
    group_type_index: Optional[int] = None
    histogram_bin_count: Optional[int] = None
    normalize_url: Optional[bool] = None
    property: str
    type: Optional[MultipleBreakdownType] = None


class BreakdownFilter(BaseModel):
    model_config = ConfigDict(
        extra="forbid",
    )
    breakdown: Optional[Union[str, int, list[Union[str, int]]]] = None
    breakdown_group_type_index: Optional[int] = None
    breakdown_hide_other_aggregation: Optional[bool] = None
    breakdown_histogram_bin_count: Optional[int] = None
    breakdown_limit: Optional[int] = None
    breakdown_normalize_url: Optional[bool] = None
    breakdown_type: Optional[BreakdownType] = BreakdownType.EVENT
    breakdowns: Optional[list[Breakdown]] = Field(default=None, max_length=3)


class BreakdownItem(BaseModel):
    model_config = ConfigDict(
        extra="forbid",
    )
    label: str
    value: Union[str, int]


class CacheMissResponse(BaseModel):
    model_config = ConfigDict(
        extra="forbid",
    )
    cache_key: Optional[str] = None
    query_status: Optional[QueryStatus] = None


class CachedActorsQueryResponse(BaseModel):
    model_config = ConfigDict(
        extra="forbid",
    )
    cache_key: str
    cache_target_age: Optional[AwareDatetime] = None
    calculation_trigger: Optional[str] = Field(
        default=None, description="What triggered the calculation of the query, leave empty if user/immediate"
    )
    columns: list
    error: Optional[str] = Field(
        default=None,
        description="Query error. Returned only if 'explain' or `modifiers.debug` is true. Throws an error otherwise.",
    )
    hasMore: Optional[bool] = None
    hogql: str = Field(..., description="Generated HogQL query.")
    is_cached: bool
    last_refresh: AwareDatetime
    limit: int
    missing_actors_count: Optional[int] = None
    modifiers: Optional[HogQLQueryModifiers] = Field(
        default=None, description="Modifiers used when performing the query"
    )
    next_allowed_client_refresh: AwareDatetime
    offset: int
    query_status: Optional[QueryStatus] = Field(
        default=None, description="Query status indicates whether next to the provided data, a query is still running."
    )
    results: list[list]
    timezone: str
    timings: Optional[list[QueryTiming]] = Field(
        default=None, description="Measured timings for different parts of the query generation process"
    )
    types: list[str]


class CachedErrorTrackingQueryResponse(BaseModel):
    model_config = ConfigDict(
        extra="forbid",
    )
    cache_key: str
    cache_target_age: Optional[AwareDatetime] = None
    calculation_trigger: Optional[str] = Field(
        default=None, description="What triggered the calculation of the query, leave empty if user/immediate"
    )
    columns: Optional[list[str]] = None
    error: Optional[str] = Field(
        default=None,
        description="Query error. Returned only if 'explain' or `modifiers.debug` is true. Throws an error otherwise.",
    )
    hasMore: Optional[bool] = None
    hogql: Optional[str] = Field(default=None, description="Generated HogQL query.")
    is_cached: bool
    last_refresh: AwareDatetime
    limit: Optional[int] = None
    modifiers: Optional[HogQLQueryModifiers] = Field(
        default=None, description="Modifiers used when performing the query"
    )
    next_allowed_client_refresh: AwareDatetime
    offset: Optional[int] = None
    query_status: Optional[QueryStatus] = Field(
        default=None, description="Query status indicates whether next to the provided data, a query is still running."
    )
    results: list[ErrorTrackingGroup]
    timezone: str
    timings: Optional[list[QueryTiming]] = Field(
        default=None, description="Measured timings for different parts of the query generation process"
    )


class CachedEventsQueryResponse(BaseModel):
    model_config = ConfigDict(
        extra="forbid",
    )
    cache_key: str
    cache_target_age: Optional[AwareDatetime] = None
    calculation_trigger: Optional[str] = Field(
        default=None, description="What triggered the calculation of the query, leave empty if user/immediate"
    )
    columns: list
    error: Optional[str] = Field(
        default=None,
        description="Query error. Returned only if 'explain' or `modifiers.debug` is true. Throws an error otherwise.",
    )
    hasMore: Optional[bool] = None
    hogql: str = Field(..., description="Generated HogQL query.")
    is_cached: bool
    last_refresh: AwareDatetime
    limit: Optional[int] = None
    modifiers: Optional[HogQLQueryModifiers] = Field(
        default=None, description="Modifiers used when performing the query"
    )
    next_allowed_client_refresh: AwareDatetime
    offset: Optional[int] = None
    query_status: Optional[QueryStatus] = Field(
        default=None, description="Query status indicates whether next to the provided data, a query is still running."
    )
    results: list[list]
    timezone: str
    timings: Optional[list[QueryTiming]] = Field(
        default=None, description="Measured timings for different parts of the query generation process"
    )
    types: list[str]


class CachedFunnelCorrelationResponse(BaseModel):
    model_config = ConfigDict(
        extra="forbid",
    )
    cache_key: str
    cache_target_age: Optional[AwareDatetime] = None
    calculation_trigger: Optional[str] = Field(
        default=None, description="What triggered the calculation of the query, leave empty if user/immediate"
    )
    columns: Optional[list] = None
    error: Optional[str] = Field(
        default=None,
        description="Query error. Returned only if 'explain' or `modifiers.debug` is true. Throws an error otherwise.",
    )
    hasMore: Optional[bool] = None
    hogql: Optional[str] = Field(default=None, description="Generated HogQL query.")
    is_cached: bool
    last_refresh: AwareDatetime
    limit: Optional[int] = None
    modifiers: Optional[HogQLQueryModifiers] = Field(
        default=None, description="Modifiers used when performing the query"
    )
    next_allowed_client_refresh: AwareDatetime
    offset: Optional[int] = None
    query_status: Optional[QueryStatus] = Field(
        default=None, description="Query status indicates whether next to the provided data, a query is still running."
    )
    results: FunnelCorrelationResult
    timezone: str
    timings: Optional[list[QueryTiming]] = Field(
        default=None, description="Measured timings for different parts of the query generation process"
    )
    types: Optional[list] = None


class CachedFunnelsQueryResponse(BaseModel):
    model_config = ConfigDict(
        extra="forbid",
    )
    cache_key: str
    cache_target_age: Optional[AwareDatetime] = None
    calculation_trigger: Optional[str] = Field(
        default=None, description="What triggered the calculation of the query, leave empty if user/immediate"
    )
    error: Optional[str] = Field(
        default=None,
        description="Query error. Returned only if 'explain' or `modifiers.debug` is true. Throws an error otherwise.",
    )
    hogql: Optional[str] = Field(default=None, description="Generated HogQL query.")
    isUdf: Optional[bool] = None
    is_cached: bool
    last_refresh: AwareDatetime
    modifiers: Optional[HogQLQueryModifiers] = Field(
        default=None, description="Modifiers used when performing the query"
    )
    next_allowed_client_refresh: AwareDatetime
    query_status: Optional[QueryStatus] = Field(
        default=None, description="Query status indicates whether next to the provided data, a query is still running."
    )
    results: Union[FunnelTimeToConvertResults, list[dict[str, Any]], list[list[dict[str, Any]]]]
    timezone: str
    timings: Optional[list[QueryTiming]] = Field(
        default=None, description="Measured timings for different parts of the query generation process"
    )


class CachedLifecycleQueryResponse(BaseModel):
    model_config = ConfigDict(
        extra="forbid",
    )
    cache_key: str
    cache_target_age: Optional[AwareDatetime] = None
    calculation_trigger: Optional[str] = Field(
        default=None, description="What triggered the calculation of the query, leave empty if user/immediate"
    )
    error: Optional[str] = Field(
        default=None,
        description="Query error. Returned only if 'explain' or `modifiers.debug` is true. Throws an error otherwise.",
    )
    hogql: Optional[str] = Field(default=None, description="Generated HogQL query.")
    is_cached: bool
    last_refresh: AwareDatetime
    modifiers: Optional[HogQLQueryModifiers] = Field(
        default=None, description="Modifiers used when performing the query"
    )
    next_allowed_client_refresh: AwareDatetime
    query_status: Optional[QueryStatus] = Field(
        default=None, description="Query status indicates whether next to the provided data, a query is still running."
    )
    results: list[dict[str, Any]]
    timezone: str
    timings: Optional[list[QueryTiming]] = Field(
        default=None, description="Measured timings for different parts of the query generation process"
    )


class CachedPathsQueryResponse(BaseModel):
    model_config = ConfigDict(
        extra="forbid",
    )
    cache_key: str
    cache_target_age: Optional[AwareDatetime] = None
    calculation_trigger: Optional[str] = Field(
        default=None, description="What triggered the calculation of the query, leave empty if user/immediate"
    )
    error: Optional[str] = Field(
        default=None,
        description="Query error. Returned only if 'explain' or `modifiers.debug` is true. Throws an error otherwise.",
    )
    hogql: Optional[str] = Field(default=None, description="Generated HogQL query.")
    is_cached: bool
    last_refresh: AwareDatetime
    modifiers: Optional[HogQLQueryModifiers] = Field(
        default=None, description="Modifiers used when performing the query"
    )
    next_allowed_client_refresh: AwareDatetime
    query_status: Optional[QueryStatus] = Field(
        default=None, description="Query status indicates whether next to the provided data, a query is still running."
    )
    results: list[dict[str, Any]]
    timezone: str
    timings: Optional[list[QueryTiming]] = Field(
        default=None, description="Measured timings for different parts of the query generation process"
    )


class CachedSessionAttributionExplorerQueryResponse(BaseModel):
    model_config = ConfigDict(
        extra="forbid",
    )
    cache_key: str
    cache_target_age: Optional[AwareDatetime] = None
    calculation_trigger: Optional[str] = Field(
        default=None, description="What triggered the calculation of the query, leave empty if user/immediate"
    )
    columns: Optional[list] = None
    error: Optional[str] = Field(
        default=None,
        description="Query error. Returned only if 'explain' or `modifiers.debug` is true. Throws an error otherwise.",
    )
    hasMore: Optional[bool] = None
    hogql: Optional[str] = Field(default=None, description="Generated HogQL query.")
    is_cached: bool
    last_refresh: AwareDatetime
    limit: Optional[int] = None
    modifiers: Optional[HogQLQueryModifiers] = Field(
        default=None, description="Modifiers used when performing the query"
    )
    next_allowed_client_refresh: AwareDatetime
    offset: Optional[int] = None
    query_status: Optional[QueryStatus] = Field(
        default=None, description="Query status indicates whether next to the provided data, a query is still running."
    )
    results: Any
    timezone: str
    timings: Optional[list[QueryTiming]] = Field(
        default=None, description="Measured timings for different parts of the query generation process"
    )
    types: Optional[list] = None


class CachedSessionsTimelineQueryResponse(BaseModel):
    model_config = ConfigDict(
        extra="forbid",
    )
    cache_key: str
    cache_target_age: Optional[AwareDatetime] = None
    calculation_trigger: Optional[str] = Field(
        default=None, description="What triggered the calculation of the query, leave empty if user/immediate"
    )
    error: Optional[str] = Field(
        default=None,
        description="Query error. Returned only if 'explain' or `modifiers.debug` is true. Throws an error otherwise.",
    )
    hasMore: Optional[bool] = None
    hogql: Optional[str] = Field(default=None, description="Generated HogQL query.")
    is_cached: bool
    last_refresh: AwareDatetime
    modifiers: Optional[HogQLQueryModifiers] = Field(
        default=None, description="Modifiers used when performing the query"
    )
    next_allowed_client_refresh: AwareDatetime
    query_status: Optional[QueryStatus] = Field(
        default=None, description="Query status indicates whether next to the provided data, a query is still running."
    )
    results: list[TimelineEntry]
    timezone: str
    timings: Optional[list[QueryTiming]] = Field(
        default=None, description="Measured timings for different parts of the query generation process"
    )


class CachedStickinessQueryResponse(BaseModel):
    model_config = ConfigDict(
        extra="forbid",
    )
    cache_key: str
    cache_target_age: Optional[AwareDatetime] = None
    calculation_trigger: Optional[str] = Field(
        default=None, description="What triggered the calculation of the query, leave empty if user/immediate"
    )
    error: Optional[str] = Field(
        default=None,
        description="Query error. Returned only if 'explain' or `modifiers.debug` is true. Throws an error otherwise.",
    )
    hogql: Optional[str] = Field(default=None, description="Generated HogQL query.")
    is_cached: bool
    last_refresh: AwareDatetime
    modifiers: Optional[HogQLQueryModifiers] = Field(
        default=None, description="Modifiers used when performing the query"
    )
    next_allowed_client_refresh: AwareDatetime
    query_status: Optional[QueryStatus] = Field(
        default=None, description="Query status indicates whether next to the provided data, a query is still running."
    )
    results: list[dict[str, Any]]
    timezone: str
    timings: Optional[list[QueryTiming]] = Field(
        default=None, description="Measured timings for different parts of the query generation process"
    )


class CachedTrendsQueryResponse(BaseModel):
    model_config = ConfigDict(
        extra="forbid",
    )
    cache_key: str
    cache_target_age: Optional[AwareDatetime] = None
    calculation_trigger: Optional[str] = Field(
        default=None, description="What triggered the calculation of the query, leave empty if user/immediate"
    )
    error: Optional[str] = Field(
        default=None,
        description="Query error. Returned only if 'explain' or `modifiers.debug` is true. Throws an error otherwise.",
    )
    hasMore: Optional[bool] = Field(default=None, description="Wether more breakdown values are available.")
    hogql: Optional[str] = Field(default=None, description="Generated HogQL query.")
    is_cached: bool
    last_refresh: AwareDatetime
    modifiers: Optional[HogQLQueryModifiers] = Field(
        default=None, description="Modifiers used when performing the query"
    )
    next_allowed_client_refresh: AwareDatetime
    query_status: Optional[QueryStatus] = Field(
        default=None, description="Query status indicates whether next to the provided data, a query is still running."
    )
    results: list[dict[str, Any]]
    timezone: str
    timings: Optional[list[QueryTiming]] = Field(
        default=None, description="Measured timings for different parts of the query generation process"
    )


class CachedWebExternalClicksTableQueryResponse(BaseModel):
    model_config = ConfigDict(
        extra="forbid",
    )
    cache_key: str
    cache_target_age: Optional[AwareDatetime] = None
    calculation_trigger: Optional[str] = Field(
        default=None, description="What triggered the calculation of the query, leave empty if user/immediate"
    )
    columns: Optional[list] = None
    error: Optional[str] = Field(
        default=None,
        description="Query error. Returned only if 'explain' or `modifiers.debug` is true. Throws an error otherwise.",
    )
    hasMore: Optional[bool] = None
    hogql: Optional[str] = Field(default=None, description="Generated HogQL query.")
    is_cached: bool
    last_refresh: AwareDatetime
    limit: Optional[int] = None
    modifiers: Optional[HogQLQueryModifiers] = Field(
        default=None, description="Modifiers used when performing the query"
    )
    next_allowed_client_refresh: AwareDatetime
    offset: Optional[int] = None
    query_status: Optional[QueryStatus] = Field(
        default=None, description="Query status indicates whether next to the provided data, a query is still running."
    )
    results: list
    samplingRate: Optional[SamplingRate] = None
    timezone: str
    timings: Optional[list[QueryTiming]] = Field(
        default=None, description="Measured timings for different parts of the query generation process"
    )
    types: Optional[list] = None


class CachedWebGoalsQueryResponse(BaseModel):
    model_config = ConfigDict(
        extra="forbid",
    )
    cache_key: str
    cache_target_age: Optional[AwareDatetime] = None
    calculation_trigger: Optional[str] = Field(
        default=None, description="What triggered the calculation of the query, leave empty if user/immediate"
    )
    columns: Optional[list] = None
    error: Optional[str] = Field(
        default=None,
        description="Query error. Returned only if 'explain' or `modifiers.debug` is true. Throws an error otherwise.",
    )
    hasMore: Optional[bool] = None
    hogql: Optional[str] = Field(default=None, description="Generated HogQL query.")
    is_cached: bool
    last_refresh: AwareDatetime
    limit: Optional[int] = None
    modifiers: Optional[HogQLQueryModifiers] = Field(
        default=None, description="Modifiers used when performing the query"
    )
    next_allowed_client_refresh: AwareDatetime
    offset: Optional[int] = None
    query_status: Optional[QueryStatus] = Field(
        default=None, description="Query status indicates whether next to the provided data, a query is still running."
    )
    results: list
    samplingRate: Optional[SamplingRate] = None
    timezone: str
    timings: Optional[list[QueryTiming]] = Field(
        default=None, description="Measured timings for different parts of the query generation process"
    )
    types: Optional[list] = None


class CachedWebOverviewQueryResponse(BaseModel):
    model_config = ConfigDict(
        extra="forbid",
    )
    cache_key: str
    cache_target_age: Optional[AwareDatetime] = None
    calculation_trigger: Optional[str] = Field(
        default=None, description="What triggered the calculation of the query, leave empty if user/immediate"
    )
    dateFrom: Optional[str] = None
    dateTo: Optional[str] = None
    error: Optional[str] = Field(
        default=None,
        description="Query error. Returned only if 'explain' or `modifiers.debug` is true. Throws an error otherwise.",
    )
    hogql: Optional[str] = Field(default=None, description="Generated HogQL query.")
    is_cached: bool
    last_refresh: AwareDatetime
    modifiers: Optional[HogQLQueryModifiers] = Field(
        default=None, description="Modifiers used when performing the query"
    )
    next_allowed_client_refresh: AwareDatetime
    query_status: Optional[QueryStatus] = Field(
        default=None, description="Query status indicates whether next to the provided data, a query is still running."
    )
    results: list[WebOverviewItem]
    samplingRate: Optional[SamplingRate] = None
    timezone: str
    timings: Optional[list[QueryTiming]] = Field(
        default=None, description="Measured timings for different parts of the query generation process"
    )


class CachedWebStatsTableQueryResponse(BaseModel):
    model_config = ConfigDict(
        extra="forbid",
    )
    cache_key: str
    cache_target_age: Optional[AwareDatetime] = None
    calculation_trigger: Optional[str] = Field(
        default=None, description="What triggered the calculation of the query, leave empty if user/immediate"
    )
    columns: Optional[list] = None
    error: Optional[str] = Field(
        default=None,
        description="Query error. Returned only if 'explain' or `modifiers.debug` is true. Throws an error otherwise.",
    )
    hasMore: Optional[bool] = None
    hogql: Optional[str] = Field(default=None, description="Generated HogQL query.")
    is_cached: bool
    last_refresh: AwareDatetime
    limit: Optional[int] = None
    modifiers: Optional[HogQLQueryModifiers] = Field(
        default=None, description="Modifiers used when performing the query"
    )
    next_allowed_client_refresh: AwareDatetime
    offset: Optional[int] = None
    query_status: Optional[QueryStatus] = Field(
        default=None, description="Query status indicates whether next to the provided data, a query is still running."
    )
    results: list
    samplingRate: Optional[SamplingRate] = None
    timezone: str
    timings: Optional[list[QueryTiming]] = Field(
        default=None, description="Measured timings for different parts of the query generation process"
    )
    types: Optional[list] = None


class CachedWebTopClicksQueryResponse(BaseModel):
    model_config = ConfigDict(
        extra="forbid",
    )
    cache_key: str
    cache_target_age: Optional[AwareDatetime] = None
    calculation_trigger: Optional[str] = Field(
        default=None, description="What triggered the calculation of the query, leave empty if user/immediate"
    )
    columns: Optional[list] = None
    error: Optional[str] = Field(
        default=None,
        description="Query error. Returned only if 'explain' or `modifiers.debug` is true. Throws an error otherwise.",
    )
    hogql: Optional[str] = Field(default=None, description="Generated HogQL query.")
    is_cached: bool
    last_refresh: AwareDatetime
    modifiers: Optional[HogQLQueryModifiers] = Field(
        default=None, description="Modifiers used when performing the query"
    )
    next_allowed_client_refresh: AwareDatetime
    query_status: Optional[QueryStatus] = Field(
        default=None, description="Query status indicates whether next to the provided data, a query is still running."
    )
    results: list
    samplingRate: Optional[SamplingRate] = None
    timezone: str
    timings: Optional[list[QueryTiming]] = Field(
        default=None, description="Measured timings for different parts of the query generation process"
    )
    types: Optional[list] = None


class Settings(BaseModel):
    model_config = ConfigDict(
        extra="forbid",
    )
    display: Optional[ChartSettingsDisplay] = None
    formatting: Optional[ChartSettingsFormatting] = None


class ChartAxis(BaseModel):
    model_config = ConfigDict(
        extra="forbid",
    )
    column: str
    settings: Optional[Settings] = None


class ChartSettings(BaseModel):
    model_config = ConfigDict(
        extra="forbid",
    )
    goalLines: Optional[list[GoalLine]] = None
    leftYAxisSettings: Optional[YAxisSettings] = None
    rightYAxisSettings: Optional[YAxisSettings] = None
    stackBars100: Optional[bool] = Field(default=None, description="Whether we fill the bars to 100% in stacked mode")
    xAxis: Optional[ChartAxis] = None
    yAxis: Optional[list[ChartAxis]] = None
    yAxisAtZero: Optional[bool] = Field(
        default=None, description="Deprecated: use `[left|right]YAxisSettings`. Whether the Y axis should start at zero"
    )


class Response(BaseModel):
    model_config = ConfigDict(
        extra="forbid",
    )
    columns: list
    error: Optional[str] = Field(
        default=None,
        description="Query error. Returned only if 'explain' or `modifiers.debug` is true. Throws an error otherwise.",
    )
    hasMore: Optional[bool] = None
    hogql: str = Field(..., description="Generated HogQL query.")
    limit: Optional[int] = None
    modifiers: Optional[HogQLQueryModifiers] = Field(
        default=None, description="Modifiers used when performing the query"
    )
    offset: Optional[int] = None
    query_status: Optional[QueryStatus] = Field(
        default=None, description="Query status indicates whether next to the provided data, a query is still running."
    )
    results: list[list]
    timings: Optional[list[QueryTiming]] = Field(
        default=None, description="Measured timings for different parts of the query generation process"
    )
    types: list[str]


class Response1(BaseModel):
    model_config = ConfigDict(
        extra="forbid",
    )
    columns: list
    error: Optional[str] = Field(
        default=None,
        description="Query error. Returned only if 'explain' or `modifiers.debug` is true. Throws an error otherwise.",
    )
    hasMore: Optional[bool] = None
    hogql: str = Field(..., description="Generated HogQL query.")
    limit: int
    missing_actors_count: Optional[int] = None
    modifiers: Optional[HogQLQueryModifiers] = Field(
        default=None, description="Modifiers used when performing the query"
    )
    offset: int
    query_status: Optional[QueryStatus] = Field(
        default=None, description="Query status indicates whether next to the provided data, a query is still running."
    )
    results: list[list]
    timings: Optional[list[QueryTiming]] = Field(
        default=None, description="Measured timings for different parts of the query generation process"
    )
    types: list[str]


class Response3(BaseModel):
    model_config = ConfigDict(
        extra="forbid",
    )
    dateFrom: Optional[str] = None
    dateTo: Optional[str] = None
    error: Optional[str] = Field(
        default=None,
        description="Query error. Returned only if 'explain' or `modifiers.debug` is true. Throws an error otherwise.",
    )
    hogql: Optional[str] = Field(default=None, description="Generated HogQL query.")
    modifiers: Optional[HogQLQueryModifiers] = Field(
        default=None, description="Modifiers used when performing the query"
    )
    query_status: Optional[QueryStatus] = Field(
        default=None, description="Query status indicates whether next to the provided data, a query is still running."
    )
    results: list[WebOverviewItem]
    samplingRate: Optional[SamplingRate] = None
    timings: Optional[list[QueryTiming]] = Field(
        default=None, description="Measured timings for different parts of the query generation process"
    )


class Response4(BaseModel):
    model_config = ConfigDict(
        extra="forbid",
    )
    columns: Optional[list] = None
    error: Optional[str] = Field(
        default=None,
        description="Query error. Returned only if 'explain' or `modifiers.debug` is true. Throws an error otherwise.",
    )
    hasMore: Optional[bool] = None
    hogql: Optional[str] = Field(default=None, description="Generated HogQL query.")
    limit: Optional[int] = None
    modifiers: Optional[HogQLQueryModifiers] = Field(
        default=None, description="Modifiers used when performing the query"
    )
    offset: Optional[int] = None
    query_status: Optional[QueryStatus] = Field(
        default=None, description="Query status indicates whether next to the provided data, a query is still running."
    )
    results: list
    samplingRate: Optional[SamplingRate] = None
    timings: Optional[list[QueryTiming]] = Field(
        default=None, description="Measured timings for different parts of the query generation process"
    )
    types: Optional[list] = None


class Response6(BaseModel):
    model_config = ConfigDict(
        extra="forbid",
    )
    columns: Optional[list] = None
    error: Optional[str] = Field(
        default=None,
        description="Query error. Returned only if 'explain' or `modifiers.debug` is true. Throws an error otherwise.",
    )
    hogql: Optional[str] = Field(default=None, description="Generated HogQL query.")
    modifiers: Optional[HogQLQueryModifiers] = Field(
        default=None, description="Modifiers used when performing the query"
    )
    query_status: Optional[QueryStatus] = Field(
        default=None, description="Query status indicates whether next to the provided data, a query is still running."
    )
    results: list
    samplingRate: Optional[SamplingRate] = None
    timings: Optional[list[QueryTiming]] = Field(
        default=None, description="Measured timings for different parts of the query generation process"
    )
    types: Optional[list] = None


class Response7(BaseModel):
    model_config = ConfigDict(
        extra="forbid",
    )
    columns: Optional[list] = None
    error: Optional[str] = Field(
        default=None,
        description="Query error. Returned only if 'explain' or `modifiers.debug` is true. Throws an error otherwise.",
    )
    hasMore: Optional[bool] = None
    hogql: Optional[str] = Field(default=None, description="Generated HogQL query.")
    limit: Optional[int] = None
    modifiers: Optional[HogQLQueryModifiers] = Field(
        default=None, description="Modifiers used when performing the query"
    )
    offset: Optional[int] = None
    query_status: Optional[QueryStatus] = Field(
        default=None, description="Query status indicates whether next to the provided data, a query is still running."
    )
    results: list
    samplingRate: Optional[SamplingRate] = None
    timings: Optional[list[QueryTiming]] = Field(
        default=None, description="Measured timings for different parts of the query generation process"
    )
    types: Optional[list] = None


class Response8(BaseModel):
    model_config = ConfigDict(
        extra="forbid",
    )
    columns: Optional[list] = None
    error: Optional[str] = Field(
        default=None,
        description="Query error. Returned only if 'explain' or `modifiers.debug` is true. Throws an error otherwise.",
    )
    hasMore: Optional[bool] = None
    hogql: Optional[str] = Field(default=None, description="Generated HogQL query.")
    limit: Optional[int] = None
    modifiers: Optional[HogQLQueryModifiers] = Field(
        default=None, description="Modifiers used when performing the query"
    )
    offset: Optional[int] = None
    query_status: Optional[QueryStatus] = Field(
        default=None, description="Query status indicates whether next to the provided data, a query is still running."
    )
    results: Any
    timings: Optional[list[QueryTiming]] = Field(
        default=None, description="Measured timings for different parts of the query generation process"
    )
    types: Optional[list] = None


class Response9(BaseModel):
    model_config = ConfigDict(
        extra="forbid",
    )
    columns: Optional[list[str]] = None
    error: Optional[str] = Field(
        default=None,
        description="Query error. Returned only if 'explain' or `modifiers.debug` is true. Throws an error otherwise.",
    )
    hasMore: Optional[bool] = None
    hogql: Optional[str] = Field(default=None, description="Generated HogQL query.")
    limit: Optional[int] = None
    modifiers: Optional[HogQLQueryModifiers] = Field(
        default=None, description="Modifiers used when performing the query"
    )
    offset: Optional[int] = None
    query_status: Optional[QueryStatus] = Field(
        default=None, description="Query status indicates whether next to the provided data, a query is still running."
    )
    results: list[ErrorTrackingGroup]
    timings: Optional[list[QueryTiming]] = Field(
        default=None, description="Measured timings for different parts of the query generation process"
    )


class Response10(BaseModel):
    model_config = ConfigDict(
        extra="forbid",
    )
    insight: Literal["FUNNELS"] = "FUNNELS"
    results: dict[str, ExperimentVariantFunnelResult]


class Response11(BaseModel):
    model_config = ConfigDict(
        extra="forbid",
    )
    insight: Literal["TRENDS"] = "TRENDS"
    results: dict[str, ExperimentVariantTrendResult]


class DataWarehousePersonPropertyFilter(BaseModel):
    model_config = ConfigDict(
        extra="forbid",
    )
    key: str
    label: Optional[str] = None
    operator: PropertyOperator
    type: Literal["data_warehouse_person_property"] = "data_warehouse_person_property"
    value: Optional[Union[str, float, list[Union[str, float]]]] = None


class DataWarehousePropertyFilter(BaseModel):
    model_config = ConfigDict(
        extra="forbid",
    )
    key: str
    label: Optional[str] = None
    operator: PropertyOperator
    type: Literal["data_warehouse"] = "data_warehouse"
    value: Optional[Union[str, float, list[Union[str, float]]]] = None


class DatabaseSchemaField(BaseModel):
    model_config = ConfigDict(
        extra="forbid",
    )
    chain: Optional[list[Union[str, int]]] = None
    fields: Optional[list[str]] = None
    hogql_value: str
    id: Optional[str] = None
    name: str
    schema_valid: bool
    table: Optional[str] = None
    type: DatabaseSerializedFieldType


class DatabaseSchemaPostHogTable(BaseModel):
    model_config = ConfigDict(
        extra="forbid",
    )
    fields: dict[str, DatabaseSchemaField]
    id: str
    name: str
    type: Literal["posthog"] = "posthog"


class DatabaseSchemaTableCommon(BaseModel):
    model_config = ConfigDict(
        extra="forbid",
    )
    fields: dict[str, DatabaseSchemaField]
    id: str
    name: str
    type: Type


class ElementPropertyFilter(BaseModel):
    model_config = ConfigDict(
        extra="forbid",
    )
    key: Key
    label: Optional[str] = None
    operator: PropertyOperator
    type: Literal["element"] = "element"
    value: Optional[Union[str, float, list[Union[str, float]]]] = None


class ErrorTrackingQueryResponse(BaseModel):
    model_config = ConfigDict(
        extra="forbid",
    )
    columns: Optional[list[str]] = None
    error: Optional[str] = Field(
        default=None,
        description="Query error. Returned only if 'explain' or `modifiers.debug` is true. Throws an error otherwise.",
    )
    hasMore: Optional[bool] = None
    hogql: Optional[str] = Field(default=None, description="Generated HogQL query.")
    limit: Optional[int] = None
    modifiers: Optional[HogQLQueryModifiers] = Field(
        default=None, description="Modifiers used when performing the query"
    )
    offset: Optional[int] = None
    query_status: Optional[QueryStatus] = Field(
        default=None, description="Query status indicates whether next to the provided data, a query is still running."
    )
    results: list[ErrorTrackingGroup]
    timings: Optional[list[QueryTiming]] = Field(
        default=None, description="Measured timings for different parts of the query generation process"
    )


class EventPropertyFilter(BaseModel):
    model_config = ConfigDict(
        extra="forbid",
    )
    key: str
    label: Optional[str] = None
    operator: Optional[PropertyOperator] = PropertyOperator.EXACT
    type: Literal["event"] = Field(default="event", description="Event properties")
    value: Optional[Union[str, float, list[Union[str, float]]]] = None


class EventsQueryResponse(BaseModel):
    model_config = ConfigDict(
        extra="forbid",
    )
    columns: list
    error: Optional[str] = Field(
        default=None,
        description="Query error. Returned only if 'explain' or `modifiers.debug` is true. Throws an error otherwise.",
    )
    hasMore: Optional[bool] = None
    hogql: str = Field(..., description="Generated HogQL query.")
    limit: Optional[int] = None
    modifiers: Optional[HogQLQueryModifiers] = Field(
        default=None, description="Modifiers used when performing the query"
    )
    offset: Optional[int] = None
    query_status: Optional[QueryStatus] = Field(
        default=None, description="Query status indicates whether next to the provided data, a query is still running."
    )
    results: list[list]
    timings: Optional[list[QueryTiming]] = Field(
        default=None, description="Measured timings for different parts of the query generation process"
    )
    types: list[str]


class ExperimentFunnelQueryResponse(BaseModel):
    model_config = ConfigDict(
        extra="forbid",
    )
    insight: Literal["FUNNELS"] = "FUNNELS"
    results: dict[str, ExperimentVariantFunnelResult]


class ExperimentTrendQueryResponse(BaseModel):
    model_config = ConfigDict(
        extra="forbid",
    )
    insight: Literal["TRENDS"] = "TRENDS"
    results: dict[str, ExperimentVariantTrendResult]


class BreakdownFilter1(BaseModel):
    model_config = ConfigDict(
        extra="forbid",
    )
    breakdown_hide_other_aggregation: Optional[bool] = None
    breakdown_histogram_bin_count: Optional[int] = None
    breakdown_limit: Optional[int] = None
    breakdowns: Optional[list[Breakdown]] = Field(default=None, max_length=3)


class FeaturePropertyFilter(BaseModel):
    model_config = ConfigDict(
        extra="forbid",
    )
    key: str
    label: Optional[str] = None
    operator: PropertyOperator
    type: Literal["feature"] = Field(default="feature", description='Event property with "$feature/" prepended')
    value: Optional[Union[str, float, list[Union[str, float]]]] = None


class FunnelCorrelationResponse(BaseModel):
    model_config = ConfigDict(
        extra="forbid",
    )
    columns: Optional[list] = None
    error: Optional[str] = Field(
        default=None,
        description="Query error. Returned only if 'explain' or `modifiers.debug` is true. Throws an error otherwise.",
    )
    hasMore: Optional[bool] = None
    hogql: Optional[str] = Field(default=None, description="Generated HogQL query.")
    limit: Optional[int] = None
    modifiers: Optional[HogQLQueryModifiers] = Field(
        default=None, description="Modifiers used when performing the query"
    )
    offset: Optional[int] = None
    query_status: Optional[QueryStatus] = Field(
        default=None, description="Query status indicates whether next to the provided data, a query is still running."
    )
    results: FunnelCorrelationResult
    timings: Optional[list[QueryTiming]] = Field(
        default=None, description="Measured timings for different parts of the query generation process"
    )
    types: Optional[list] = None


class FunnelsFilterLegacy(BaseModel):
    model_config = ConfigDict(
        extra="forbid",
    )
    bin_count: Optional[Union[float, str]] = None
    breakdown_attribution_type: Optional[BreakdownAttributionType] = None
    breakdown_attribution_value: Optional[float] = None
    exclusions: Optional[list[FunnelExclusionLegacy]] = None
    funnel_aggregate_by_hogql: Optional[str] = None
    funnel_from_step: Optional[float] = None
    funnel_order_type: Optional[StepOrderValue] = None
    funnel_step_reference: Optional[FunnelStepReference] = None
    funnel_to_step: Optional[float] = None
    funnel_viz_type: Optional[FunnelVizType] = None
    funnel_window_interval: Optional[float] = None
    funnel_window_interval_unit: Optional[FunnelConversionWindowTimeUnit] = None
    hidden_legend_keys: Optional[dict[str, Union[bool, Any]]] = None
    layout: Optional[FunnelLayout] = None


class FunnelsQueryResponse(BaseModel):
    model_config = ConfigDict(
        extra="forbid",
    )
    error: Optional[str] = Field(
        default=None,
        description="Query error. Returned only if 'explain' or `modifiers.debug` is true. Throws an error otherwise.",
    )
    hogql: Optional[str] = Field(default=None, description="Generated HogQL query.")
    isUdf: Optional[bool] = None
    modifiers: Optional[HogQLQueryModifiers] = Field(
        default=None, description="Modifiers used when performing the query"
    )
    query_status: Optional[QueryStatus] = Field(
        default=None, description="Query status indicates whether next to the provided data, a query is still running."
    )
    results: Union[FunnelTimeToConvertResults, list[dict[str, Any]], list[list[dict[str, Any]]]]
    timings: Optional[list[QueryTiming]] = Field(
        default=None, description="Measured timings for different parts of the query generation process"
    )


class GenericCachedQueryResponse(BaseModel):
    cache_key: str
    cache_target_age: Optional[AwareDatetime] = None
    calculation_trigger: Optional[str] = Field(
        default=None, description="What triggered the calculation of the query, leave empty if user/immediate"
    )
    is_cached: bool
    last_refresh: AwareDatetime
    next_allowed_client_refresh: AwareDatetime
    query_status: Optional[QueryStatus] = Field(
        default=None, description="Query status indicates whether next to the provided data, a query is still running."
    )
    timezone: str


class GroupPropertyFilter(BaseModel):
    model_config = ConfigDict(
        extra="forbid",
    )
    group_type_index: Optional[int] = None
    key: str
    label: Optional[str] = None
    operator: PropertyOperator
    type: Literal["group"] = "group"
    value: Optional[Union[str, float, list[Union[str, float]]]] = None


class HogQLAutocompleteResponse(BaseModel):
    model_config = ConfigDict(
        extra="forbid",
    )
    incomplete_list: bool = Field(..., description="Whether or not the suggestions returned are complete")
    suggestions: list[AutocompleteCompletionItem]
    timings: Optional[list[QueryTiming]] = Field(
        default=None, description="Measured timings for different parts of the query generation process"
    )


class HogQLMetadataResponse(BaseModel):
    model_config = ConfigDict(
        extra="forbid",
    )
    errors: list[HogQLNotice]
    isValid: Optional[bool] = None
    isValidView: Optional[bool] = None
    notices: list[HogQLNotice]
    query: Optional[str] = None
    warnings: list[HogQLNotice]


class HogQLPropertyFilter(BaseModel):
    model_config = ConfigDict(
        extra="forbid",
    )
    key: str
    label: Optional[str] = None
    type: Literal["hogql"] = "hogql"
    value: Optional[Union[str, float, list[Union[str, float]]]] = None


class HogQLQueryResponse(BaseModel):
    model_config = ConfigDict(
        extra="forbid",
    )
    clickhouse: Optional[str] = Field(default=None, description="Executed ClickHouse query")
    columns: Optional[list] = Field(default=None, description="Returned columns")
    error: Optional[str] = Field(
        default=None,
        description="Query error. Returned only if 'explain' or `modifiers.debug` is true. Throws an error otherwise.",
    )
    explain: Optional[list[str]] = Field(default=None, description="Query explanation output")
    hasMore: Optional[bool] = None
    hogql: Optional[str] = Field(default=None, description="Generated HogQL query.")
    limit: Optional[int] = None
    metadata: Optional[HogQLMetadataResponse] = Field(default=None, description="Query metadata output")
    modifiers: Optional[HogQLQueryModifiers] = Field(
        default=None, description="Modifiers used when performing the query"
    )
    offset: Optional[int] = None
    query: Optional[str] = Field(default=None, description="Input query string")
    query_status: Optional[QueryStatus] = Field(
        default=None, description="Query status indicates whether next to the provided data, a query is still running."
    )
    results: list
    timings: Optional[list[QueryTiming]] = Field(
        default=None, description="Measured timings for different parts of the query generation process"
    )
    types: Optional[list] = Field(default=None, description="Types of returned columns")


class HogQuery(BaseModel):
    model_config = ConfigDict(
        extra="forbid",
    )
    code: Optional[str] = None
    kind: Literal["HogQuery"] = "HogQuery"
    modifiers: Optional[HogQLQueryModifiers] = Field(
        default=None, description="Modifiers used when performing the query"
    )
    response: Optional[HogQueryResponse] = None


class InsightActorsQueryBase(BaseModel):
    model_config = ConfigDict(
        extra="forbid",
    )
    includeRecordings: Optional[bool] = None
    kind: NodeKind
    modifiers: Optional[HogQLQueryModifiers] = Field(
        default=None, description="Modifiers used when performing the query"
    )
    response: Optional[ActorsQueryResponse] = None


class InsightThreshold(BaseModel):
    model_config = ConfigDict(
        extra="forbid",
    )
    absoluteThreshold: Optional[InsightsThresholdAbsolute] = None


class LifecycleFilter(BaseModel):
    model_config = ConfigDict(
        extra="forbid",
    )
    showLegend: Optional[bool] = False
    showValuesOnSeries: Optional[bool] = None
    toggledLifecycles: Optional[list[LifecycleToggle]] = None


class LifecycleFilterLegacy(BaseModel):
    model_config = ConfigDict(
        extra="forbid",
    )
    show_legend: Optional[bool] = None
    show_values_on_series: Optional[bool] = None
    toggledLifecycles: Optional[list[LifecycleToggle]] = None


class LifecycleQueryResponse(BaseModel):
    model_config = ConfigDict(
        extra="forbid",
    )
    error: Optional[str] = Field(
        default=None,
        description="Query error. Returned only if 'explain' or `modifiers.debug` is true. Throws an error otherwise.",
    )
    hogql: Optional[str] = Field(default=None, description="Generated HogQL query.")
    modifiers: Optional[HogQLQueryModifiers] = Field(
        default=None, description="Modifiers used when performing the query"
    )
    query_status: Optional[QueryStatus] = Field(
        default=None, description="Query status indicates whether next to the provided data, a query is still running."
    )
    results: list[dict[str, Any]]
    timings: Optional[list[QueryTiming]] = Field(
        default=None, description="Measured timings for different parts of the query generation process"
    )


class LogEntryPropertyFilter(BaseModel):
    model_config = ConfigDict(
        extra="forbid",
    )
    key: str
    label: Optional[str] = None
    operator: PropertyOperator
    type: Literal["log_entry"] = "log_entry"
    value: Optional[Union[str, float, list[Union[str, float]]]] = None


class MatchedRecording(BaseModel):
    model_config = ConfigDict(
        extra="forbid",
    )
    events: list[MatchedRecordingEvent]
    session_id: Optional[str] = None


class MultipleBreakdownOptions(BaseModel):
    model_config = ConfigDict(
        extra="forbid",
    )
    values: list[BreakdownItem]


class PathsQueryResponse(BaseModel):
    model_config = ConfigDict(
        extra="forbid",
    )
    error: Optional[str] = Field(
        default=None,
        description="Query error. Returned only if 'explain' or `modifiers.debug` is true. Throws an error otherwise.",
    )
    hogql: Optional[str] = Field(default=None, description="Generated HogQL query.")
    modifiers: Optional[HogQLQueryModifiers] = Field(
        default=None, description="Modifiers used when performing the query"
    )
    query_status: Optional[QueryStatus] = Field(
        default=None, description="Query status indicates whether next to the provided data, a query is still running."
    )
    results: list[dict[str, Any]]
    timings: Optional[list[QueryTiming]] = Field(
        default=None, description="Measured timings for different parts of the query generation process"
    )


class PersonPropertyFilter(BaseModel):
    model_config = ConfigDict(
        extra="forbid",
    )
    key: str
    label: Optional[str] = None
    operator: PropertyOperator
    type: Literal["person"] = Field(default="person", description="Person properties")
    value: Optional[Union[str, float, list[Union[str, float]]]] = None


class QueryResponseAlternative1(BaseModel):
    model_config = ConfigDict(
        extra="forbid",
    )
    columns: list
    error: Optional[str] = Field(
        default=None,
        description="Query error. Returned only if 'explain' or `modifiers.debug` is true. Throws an error otherwise.",
    )
    hasMore: Optional[bool] = None
    hogql: str = Field(..., description="Generated HogQL query.")
    limit: Optional[int] = None
    modifiers: Optional[HogQLQueryModifiers] = Field(
        default=None, description="Modifiers used when performing the query"
    )
    offset: Optional[int] = None
    query_status: Optional[QueryStatus] = Field(
        default=None, description="Query status indicates whether next to the provided data, a query is still running."
    )
    results: list[list]
    timings: Optional[list[QueryTiming]] = Field(
        default=None, description="Measured timings for different parts of the query generation process"
    )
    types: list[str]


class QueryResponseAlternative2(BaseModel):
    model_config = ConfigDict(
        extra="forbid",
    )
    columns: list
    error: Optional[str] = Field(
        default=None,
        description="Query error. Returned only if 'explain' or `modifiers.debug` is true. Throws an error otherwise.",
    )
    hasMore: Optional[bool] = None
    hogql: str = Field(..., description="Generated HogQL query.")
    limit: int
    missing_actors_count: Optional[int] = None
    modifiers: Optional[HogQLQueryModifiers] = Field(
        default=None, description="Modifiers used when performing the query"
    )
    offset: int
    query_status: Optional[QueryStatus] = Field(
        default=None, description="Query status indicates whether next to the provided data, a query is still running."
    )
    results: list[list]
    timings: Optional[list[QueryTiming]] = Field(
        default=None, description="Measured timings for different parts of the query generation process"
    )
    types: list[str]


class QueryResponseAlternative3(BaseModel):
    model_config = ConfigDict(
        extra="forbid",
    )
    breakdown: Optional[list[BreakdownItem]] = None
    breakdowns: Optional[list[MultipleBreakdownOptions]] = None
    compare: Optional[list[CompareItem]] = None
    day: Optional[list[DayItem]] = None
    interval: Optional[list[IntervalItem]] = None
    series: Optional[list[Series]] = None
    status: Optional[list[StatusItem]] = None


class QueryResponseAlternative4(BaseModel):
    model_config = ConfigDict(
        extra="forbid",
    )
    error: Optional[str] = Field(
        default=None,
        description="Query error. Returned only if 'explain' or `modifiers.debug` is true. Throws an error otherwise.",
    )
    hasMore: Optional[bool] = None
    hogql: Optional[str] = Field(default=None, description="Generated HogQL query.")
    modifiers: Optional[HogQLQueryModifiers] = Field(
        default=None, description="Modifiers used when performing the query"
    )
    query_status: Optional[QueryStatus] = Field(
        default=None, description="Query status indicates whether next to the provided data, a query is still running."
    )
    results: list[TimelineEntry]
    timings: Optional[list[QueryTiming]] = Field(
        default=None, description="Measured timings for different parts of the query generation process"
    )


class QueryResponseAlternative6(BaseModel):
    model_config = ConfigDict(
        extra="forbid",
    )
    clickhouse: Optional[str] = Field(default=None, description="Executed ClickHouse query")
    columns: Optional[list] = Field(default=None, description="Returned columns")
    error: Optional[str] = Field(
        default=None,
        description="Query error. Returned only if 'explain' or `modifiers.debug` is true. Throws an error otherwise.",
    )
    explain: Optional[list[str]] = Field(default=None, description="Query explanation output")
    hasMore: Optional[bool] = None
    hogql: Optional[str] = Field(default=None, description="Generated HogQL query.")
    limit: Optional[int] = None
    metadata: Optional[HogQLMetadataResponse] = Field(default=None, description="Query metadata output")
    modifiers: Optional[HogQLQueryModifiers] = Field(
        default=None, description="Modifiers used when performing the query"
    )
    offset: Optional[int] = None
    query: Optional[str] = Field(default=None, description="Input query string")
    query_status: Optional[QueryStatus] = Field(
        default=None, description="Query status indicates whether next to the provided data, a query is still running."
    )
    results: list
    timings: Optional[list[QueryTiming]] = Field(
        default=None, description="Measured timings for different parts of the query generation process"
    )
    types: Optional[list] = Field(default=None, description="Types of returned columns")


class QueryResponseAlternative8(BaseModel):
    model_config = ConfigDict(
        extra="forbid",
    )
    incomplete_list: bool = Field(..., description="Whether or not the suggestions returned are complete")
    suggestions: list[AutocompleteCompletionItem]
    timings: Optional[list[QueryTiming]] = Field(
        default=None, description="Measured timings for different parts of the query generation process"
    )


class QueryResponseAlternative9(BaseModel):
    model_config = ConfigDict(
        extra="forbid",
    )
    dateFrom: Optional[str] = None
    dateTo: Optional[str] = None
    error: Optional[str] = Field(
        default=None,
        description="Query error. Returned only if 'explain' or `modifiers.debug` is true. Throws an error otherwise.",
    )
    hogql: Optional[str] = Field(default=None, description="Generated HogQL query.")
    modifiers: Optional[HogQLQueryModifiers] = Field(
        default=None, description="Modifiers used when performing the query"
    )
    query_status: Optional[QueryStatus] = Field(
        default=None, description="Query status indicates whether next to the provided data, a query is still running."
    )
    results: list[WebOverviewItem]
    samplingRate: Optional[SamplingRate] = None
    timings: Optional[list[QueryTiming]] = Field(
        default=None, description="Measured timings for different parts of the query generation process"
    )


class QueryResponseAlternative10(BaseModel):
    model_config = ConfigDict(
        extra="forbid",
    )
    columns: Optional[list] = None
    error: Optional[str] = Field(
        default=None,
        description="Query error. Returned only if 'explain' or `modifiers.debug` is true. Throws an error otherwise.",
    )
    hasMore: Optional[bool] = None
    hogql: Optional[str] = Field(default=None, description="Generated HogQL query.")
    limit: Optional[int] = None
    modifiers: Optional[HogQLQueryModifiers] = Field(
        default=None, description="Modifiers used when performing the query"
    )
    offset: Optional[int] = None
    query_status: Optional[QueryStatus] = Field(
        default=None, description="Query status indicates whether next to the provided data, a query is still running."
    )
    results: list
    samplingRate: Optional[SamplingRate] = None
    timings: Optional[list[QueryTiming]] = Field(
        default=None, description="Measured timings for different parts of the query generation process"
    )
    types: Optional[list] = None


class QueryResponseAlternative12(BaseModel):
    model_config = ConfigDict(
        extra="forbid",
    )
    columns: Optional[list] = None
    error: Optional[str] = Field(
        default=None,
        description="Query error. Returned only if 'explain' or `modifiers.debug` is true. Throws an error otherwise.",
    )
    hogql: Optional[str] = Field(default=None, description="Generated HogQL query.")
    modifiers: Optional[HogQLQueryModifiers] = Field(
        default=None, description="Modifiers used when performing the query"
    )
    query_status: Optional[QueryStatus] = Field(
        default=None, description="Query status indicates whether next to the provided data, a query is still running."
    )
    results: list
    samplingRate: Optional[SamplingRate] = None
    timings: Optional[list[QueryTiming]] = Field(
        default=None, description="Measured timings for different parts of the query generation process"
    )
    types: Optional[list] = None


class QueryResponseAlternative13(BaseModel):
    model_config = ConfigDict(
        extra="forbid",
    )
    columns: Optional[list] = None
    error: Optional[str] = Field(
        default=None,
        description="Query error. Returned only if 'explain' or `modifiers.debug` is true. Throws an error otherwise.",
    )
    hasMore: Optional[bool] = None
    hogql: Optional[str] = Field(default=None, description="Generated HogQL query.")
    limit: Optional[int] = None
    modifiers: Optional[HogQLQueryModifiers] = Field(
        default=None, description="Modifiers used when performing the query"
    )
    offset: Optional[int] = None
    query_status: Optional[QueryStatus] = Field(
        default=None, description="Query status indicates whether next to the provided data, a query is still running."
    )
    results: list
    samplingRate: Optional[SamplingRate] = None
    timings: Optional[list[QueryTiming]] = Field(
        default=None, description="Measured timings for different parts of the query generation process"
    )
    types: Optional[list] = None


class QueryResponseAlternative14(BaseModel):
    model_config = ConfigDict(
        extra="forbid",
    )
    columns: Optional[list] = None
    error: Optional[str] = Field(
        default=None,
        description="Query error. Returned only if 'explain' or `modifiers.debug` is true. Throws an error otherwise.",
    )
    hasMore: Optional[bool] = None
    hogql: Optional[str] = Field(default=None, description="Generated HogQL query.")
    limit: Optional[int] = None
    modifiers: Optional[HogQLQueryModifiers] = Field(
        default=None, description="Modifiers used when performing the query"
    )
    offset: Optional[int] = None
    query_status: Optional[QueryStatus] = Field(
        default=None, description="Query status indicates whether next to the provided data, a query is still running."
    )
    results: Any
    timings: Optional[list[QueryTiming]] = Field(
        default=None, description="Measured timings for different parts of the query generation process"
    )
    types: Optional[list] = None


class QueryResponseAlternative15(BaseModel):
    model_config = ConfigDict(
        extra="forbid",
    )
    columns: Optional[list[str]] = None
    error: Optional[str] = Field(
        default=None,
        description="Query error. Returned only if 'explain' or `modifiers.debug` is true. Throws an error otherwise.",
    )
    hasMore: Optional[bool] = None
    hogql: Optional[str] = Field(default=None, description="Generated HogQL query.")
    limit: Optional[int] = None
    modifiers: Optional[HogQLQueryModifiers] = Field(
        default=None, description="Modifiers used when performing the query"
    )
    offset: Optional[int] = None
    query_status: Optional[QueryStatus] = Field(
        default=None, description="Query status indicates whether next to the provided data, a query is still running."
    )
    results: list[ErrorTrackingGroup]
    timings: Optional[list[QueryTiming]] = Field(
        default=None, description="Measured timings for different parts of the query generation process"
    )


class QueryResponseAlternative18(BaseModel):
    model_config = ConfigDict(
        extra="forbid",
    )
    columns: list
    error: Optional[str] = Field(
        default=None,
        description="Query error. Returned only if 'explain' or `modifiers.debug` is true. Throws an error otherwise.",
    )
    hasMore: Optional[bool] = None
    hogql: str = Field(..., description="Generated HogQL query.")
    limit: Optional[int] = None
    modifiers: Optional[HogQLQueryModifiers] = Field(
        default=None, description="Modifiers used when performing the query"
    )
    offset: Optional[int] = None
    query_status: Optional[QueryStatus] = Field(
        default=None, description="Query status indicates whether next to the provided data, a query is still running."
    )
    results: list[list]
    timings: Optional[list[QueryTiming]] = Field(
        default=None, description="Measured timings for different parts of the query generation process"
    )
    types: list[str]


class QueryResponseAlternative19(BaseModel):
    model_config = ConfigDict(
        extra="forbid",
    )
    columns: list
    error: Optional[str] = Field(
        default=None,
        description="Query error. Returned only if 'explain' or `modifiers.debug` is true. Throws an error otherwise.",
    )
    hasMore: Optional[bool] = None
    hogql: str = Field(..., description="Generated HogQL query.")
    limit: int
    missing_actors_count: Optional[int] = None
    modifiers: Optional[HogQLQueryModifiers] = Field(
        default=None, description="Modifiers used when performing the query"
    )
    offset: int
    query_status: Optional[QueryStatus] = Field(
        default=None, description="Query status indicates whether next to the provided data, a query is still running."
    )
    results: list[list]
    timings: Optional[list[QueryTiming]] = Field(
        default=None, description="Measured timings for different parts of the query generation process"
    )
    types: list[str]


class QueryResponseAlternative20(BaseModel):
    model_config = ConfigDict(
        extra="forbid",
    )
    clickhouse: Optional[str] = Field(default=None, description="Executed ClickHouse query")
    columns: Optional[list] = Field(default=None, description="Returned columns")
    error: Optional[str] = Field(
        default=None,
        description="Query error. Returned only if 'explain' or `modifiers.debug` is true. Throws an error otherwise.",
    )
    explain: Optional[list[str]] = Field(default=None, description="Query explanation output")
    hasMore: Optional[bool] = None
    hogql: Optional[str] = Field(default=None, description="Generated HogQL query.")
    limit: Optional[int] = None
    metadata: Optional[HogQLMetadataResponse] = Field(default=None, description="Query metadata output")
    modifiers: Optional[HogQLQueryModifiers] = Field(
        default=None, description="Modifiers used when performing the query"
    )
    offset: Optional[int] = None
    query: Optional[str] = Field(default=None, description="Input query string")
    query_status: Optional[QueryStatus] = Field(
        default=None, description="Query status indicates whether next to the provided data, a query is still running."
    )
    results: list
    timings: Optional[list[QueryTiming]] = Field(
        default=None, description="Measured timings for different parts of the query generation process"
    )
    types: Optional[list] = Field(default=None, description="Types of returned columns")


class QueryResponseAlternative21(BaseModel):
    model_config = ConfigDict(
        extra="forbid",
    )
    dateFrom: Optional[str] = None
    dateTo: Optional[str] = None
    error: Optional[str] = Field(
        default=None,
        description="Query error. Returned only if 'explain' or `modifiers.debug` is true. Throws an error otherwise.",
    )
    hogql: Optional[str] = Field(default=None, description="Generated HogQL query.")
    modifiers: Optional[HogQLQueryModifiers] = Field(
        default=None, description="Modifiers used when performing the query"
    )
    query_status: Optional[QueryStatus] = Field(
        default=None, description="Query status indicates whether next to the provided data, a query is still running."
    )
    results: list[WebOverviewItem]
    samplingRate: Optional[SamplingRate] = None
    timings: Optional[list[QueryTiming]] = Field(
        default=None, description="Measured timings for different parts of the query generation process"
    )


class QueryResponseAlternative22(BaseModel):
    model_config = ConfigDict(
        extra="forbid",
    )
    columns: Optional[list] = None
    error: Optional[str] = Field(
        default=None,
        description="Query error. Returned only if 'explain' or `modifiers.debug` is true. Throws an error otherwise.",
    )
    hasMore: Optional[bool] = None
    hogql: Optional[str] = Field(default=None, description="Generated HogQL query.")
    limit: Optional[int] = None
    modifiers: Optional[HogQLQueryModifiers] = Field(
        default=None, description="Modifiers used when performing the query"
    )
    offset: Optional[int] = None
    query_status: Optional[QueryStatus] = Field(
        default=None, description="Query status indicates whether next to the provided data, a query is still running."
    )
    results: list
    samplingRate: Optional[SamplingRate] = None
    timings: Optional[list[QueryTiming]] = Field(
        default=None, description="Measured timings for different parts of the query generation process"
    )
    types: Optional[list] = None


class QueryResponseAlternative24(BaseModel):
    model_config = ConfigDict(
        extra="forbid",
    )
    columns: Optional[list] = None
    error: Optional[str] = Field(
        default=None,
        description="Query error. Returned only if 'explain' or `modifiers.debug` is true. Throws an error otherwise.",
    )
    hogql: Optional[str] = Field(default=None, description="Generated HogQL query.")
    modifiers: Optional[HogQLQueryModifiers] = Field(
        default=None, description="Modifiers used when performing the query"
    )
    query_status: Optional[QueryStatus] = Field(
        default=None, description="Query status indicates whether next to the provided data, a query is still running."
    )
    results: list
    samplingRate: Optional[SamplingRate] = None
    timings: Optional[list[QueryTiming]] = Field(
        default=None, description="Measured timings for different parts of the query generation process"
    )
    types: Optional[list] = None


class QueryResponseAlternative25(BaseModel):
    model_config = ConfigDict(
        extra="forbid",
    )
    columns: Optional[list] = None
    error: Optional[str] = Field(
        default=None,
        description="Query error. Returned only if 'explain' or `modifiers.debug` is true. Throws an error otherwise.",
    )
    hasMore: Optional[bool] = None
    hogql: Optional[str] = Field(default=None, description="Generated HogQL query.")
    limit: Optional[int] = None
    modifiers: Optional[HogQLQueryModifiers] = Field(
        default=None, description="Modifiers used when performing the query"
    )
    offset: Optional[int] = None
    query_status: Optional[QueryStatus] = Field(
        default=None, description="Query status indicates whether next to the provided data, a query is still running."
    )
    results: list
    samplingRate: Optional[SamplingRate] = None
    timings: Optional[list[QueryTiming]] = Field(
        default=None, description="Measured timings for different parts of the query generation process"
    )
    types: Optional[list] = None


class QueryResponseAlternative26(BaseModel):
    model_config = ConfigDict(
        extra="forbid",
    )
    columns: Optional[list] = None
    error: Optional[str] = Field(
        default=None,
        description="Query error. Returned only if 'explain' or `modifiers.debug` is true. Throws an error otherwise.",
    )
    hasMore: Optional[bool] = None
    hogql: Optional[str] = Field(default=None, description="Generated HogQL query.")
    limit: Optional[int] = None
    modifiers: Optional[HogQLQueryModifiers] = Field(
        default=None, description="Modifiers used when performing the query"
    )
    offset: Optional[int] = None
    query_status: Optional[QueryStatus] = Field(
        default=None, description="Query status indicates whether next to the provided data, a query is still running."
    )
    results: Any
    timings: Optional[list[QueryTiming]] = Field(
        default=None, description="Measured timings for different parts of the query generation process"
    )
    types: Optional[list] = None


class QueryResponseAlternative27(BaseModel):
    model_config = ConfigDict(
        extra="forbid",
    )
    columns: Optional[list[str]] = None
    error: Optional[str] = Field(
        default=None,
        description="Query error. Returned only if 'explain' or `modifiers.debug` is true. Throws an error otherwise.",
    )
    hasMore: Optional[bool] = None
    hogql: Optional[str] = Field(default=None, description="Generated HogQL query.")
    limit: Optional[int] = None
    modifiers: Optional[HogQLQueryModifiers] = Field(
        default=None, description="Modifiers used when performing the query"
    )
    offset: Optional[int] = None
    query_status: Optional[QueryStatus] = Field(
        default=None, description="Query status indicates whether next to the provided data, a query is still running."
    )
    results: list[ErrorTrackingGroup]
    timings: Optional[list[QueryTiming]] = Field(
        default=None, description="Measured timings for different parts of the query generation process"
    )


class QueryResponseAlternative30(BaseModel):
    model_config = ConfigDict(
        extra="forbid",
    )
    error: Optional[str] = Field(
        default=None,
        description="Query error. Returned only if 'explain' or `modifiers.debug` is true. Throws an error otherwise.",
    )
    hasMore: Optional[bool] = Field(default=None, description="Wether more breakdown values are available.")
    hogql: Optional[str] = Field(default=None, description="Generated HogQL query.")
    modifiers: Optional[HogQLQueryModifiers] = Field(
        default=None, description="Modifiers used when performing the query"
    )
    query_status: Optional[QueryStatus] = Field(
        default=None, description="Query status indicates whether next to the provided data, a query is still running."
    )
    results: list[dict[str, Any]]
    timings: Optional[list[QueryTiming]] = Field(
        default=None, description="Measured timings for different parts of the query generation process"
    )


class QueryResponseAlternative31(BaseModel):
    model_config = ConfigDict(
        extra="forbid",
    )
    error: Optional[str] = Field(
        default=None,
        description="Query error. Returned only if 'explain' or `modifiers.debug` is true. Throws an error otherwise.",
    )
    hogql: Optional[str] = Field(default=None, description="Generated HogQL query.")
    isUdf: Optional[bool] = None
    modifiers: Optional[HogQLQueryModifiers] = Field(
        default=None, description="Modifiers used when performing the query"
    )
    query_status: Optional[QueryStatus] = Field(
        default=None, description="Query status indicates whether next to the provided data, a query is still running."
    )
    results: Union[FunnelTimeToConvertResults, list[dict[str, Any]], list[list[dict[str, Any]]]]
    timings: Optional[list[QueryTiming]] = Field(
        default=None, description="Measured timings for different parts of the query generation process"
    )


class QueryResponseAlternative33(BaseModel):
    model_config = ConfigDict(
        extra="forbid",
    )
    error: Optional[str] = Field(
        default=None,
        description="Query error. Returned only if 'explain' or `modifiers.debug` is true. Throws an error otherwise.",
    )
    hogql: Optional[str] = Field(default=None, description="Generated HogQL query.")
    modifiers: Optional[HogQLQueryModifiers] = Field(
        default=None, description="Modifiers used when performing the query"
    )
    query_status: Optional[QueryStatus] = Field(
        default=None, description="Query status indicates whether next to the provided data, a query is still running."
    )
    results: list[dict[str, Any]]
    timings: Optional[list[QueryTiming]] = Field(
        default=None, description="Measured timings for different parts of the query generation process"
    )


class QueryResponseAlternative36(BaseModel):
    model_config = ConfigDict(
        extra="forbid",
    )
    columns: Optional[list] = None
    error: Optional[str] = Field(
        default=None,
        description="Query error. Returned only if 'explain' or `modifiers.debug` is true. Throws an error otherwise.",
    )
    hasMore: Optional[bool] = None
    hogql: Optional[str] = Field(default=None, description="Generated HogQL query.")
    limit: Optional[int] = None
    modifiers: Optional[HogQLQueryModifiers] = Field(
        default=None, description="Modifiers used when performing the query"
    )
    offset: Optional[int] = None
    query_status: Optional[QueryStatus] = Field(
        default=None, description="Query status indicates whether next to the provided data, a query is still running."
    )
    results: FunnelCorrelationResult
    timings: Optional[list[QueryTiming]] = Field(
        default=None, description="Measured timings for different parts of the query generation process"
    )
    types: Optional[list] = None


class RetentionFilter(BaseModel):
    model_config = ConfigDict(
        extra="forbid",
    )
    cumulative: Optional[bool] = None
    period: Optional[RetentionPeriod] = RetentionPeriod.DAY
    retentionReference: Optional[RetentionReference] = None
    retentionType: Optional[RetentionType] = None
    returningEntity: Optional[RetentionEntity] = None
    showMean: Optional[bool] = None
    targetEntity: Optional[RetentionEntity] = None
    totalIntervals: Optional[int] = 11


class RetentionFilterLegacy(BaseModel):
    model_config = ConfigDict(
        extra="forbid",
    )
    cumulative: Optional[bool] = None
    period: Optional[RetentionPeriod] = None
    retention_reference: Optional[RetentionReference] = None
    retention_type: Optional[RetentionType] = None
    returning_entity: Optional[RetentionEntity] = None
    show_mean: Optional[bool] = None
    target_entity: Optional[RetentionEntity] = None
    total_intervals: Optional[int] = None


class RetentionResult(BaseModel):
    model_config = ConfigDict(
        extra="forbid",
    )
    date: AwareDatetime
    label: str
    values: list[RetentionValue]


class SavedInsightNode(BaseModel):
    model_config = ConfigDict(
        extra="forbid",
    )
    allowSorting: Optional[bool] = Field(
        default=None, description="Can the user click on column headers to sort the table? (default: true)"
    )
    embedded: Optional[bool] = Field(default=None, description="Query is embedded inside another bordered component")
    expandable: Optional[bool] = Field(
        default=None, description="Can expand row to show raw event data (default: true)"
    )
    full: Optional[bool] = Field(
        default=None, description="Show with most visual options enabled. Used in insight scene."
    )
    hidePersonsModal: Optional[bool] = None
    kind: Literal["SavedInsightNode"] = "SavedInsightNode"
    propertiesViaUrl: Optional[bool] = Field(default=None, description="Link properties via the URL (default: false)")
    shortId: str
    showActions: Optional[bool] = Field(default=None, description="Show the kebab menu at the end of the row")
    showColumnConfigurator: Optional[bool] = Field(
        default=None, description="Show a button to configure the table's columns if possible"
    )
    showCorrelationTable: Optional[bool] = None
    showDateRange: Optional[bool] = Field(default=None, description="Show date range selector")
    showElapsedTime: Optional[bool] = Field(default=None, description="Show the time it takes to run a query")
    showEventFilter: Optional[bool] = Field(
        default=None, description="Include an event filter above the table (EventsNode only)"
    )
    showExport: Optional[bool] = Field(default=None, description="Show the export button")
    showFilters: Optional[bool] = None
    showHeader: Optional[bool] = None
    showHogQLEditor: Optional[bool] = Field(default=None, description="Include a HogQL query editor above HogQL tables")
    showLastComputation: Optional[bool] = None
    showLastComputationRefresh: Optional[bool] = None
    showOpenEditorButton: Optional[bool] = Field(
        default=None, description="Show a button to open the current query as a new insight. (default: true)"
    )
    showPersistentColumnConfigurator: Optional[bool] = Field(
        default=None, description="Show a button to configure and persist the table's default columns if possible"
    )
    showPropertyFilter: Optional[Union[bool, list[TaxonomicFilterGroupType]]] = Field(
        default=None, description="Include a property filter above the table"
    )
    showReload: Optional[bool] = Field(default=None, description="Show a reload button")
    showResults: Optional[bool] = None
    showResultsTable: Optional[bool] = Field(default=None, description="Show a results table")
    showSavedQueries: Optional[bool] = Field(default=None, description="Shows a list of saved queries")
    showSearch: Optional[bool] = Field(default=None, description="Include a free text search field (PersonsNode only)")
    showTable: Optional[bool] = None
    showTestAccountFilters: Optional[bool] = Field(default=None, description="Show filter to exclude test accounts")
    showTimings: Optional[bool] = Field(default=None, description="Show a detailed query timing breakdown")
    suppressSessionAnalysisWarning: Optional[bool] = None
    vizSpecificOptions: Optional[VizSpecificOptions] = None


class Filters(BaseModel):
    model_config = ConfigDict(
        extra="forbid",
    )
    dateRange: Optional[DateRange] = None
    properties: Optional[list[SessionPropertyFilter]] = None


class SessionAttributionExplorerQuery(BaseModel):
    model_config = ConfigDict(
        extra="forbid",
    )
    filters: Optional[Filters] = None
    groupBy: list[SessionAttributionGroupBy]
    kind: Literal["SessionAttributionExplorerQuery"] = "SessionAttributionExplorerQuery"
    limit: Optional[int] = None
    modifiers: Optional[HogQLQueryModifiers] = Field(
        default=None, description="Modifiers used when performing the query"
    )
    offset: Optional[int] = None
    response: Optional[SessionAttributionExplorerQueryResponse] = None


class SessionRecordingType(BaseModel):
    model_config = ConfigDict(
        extra="forbid",
    )
    active_seconds: Optional[float] = None
    click_count: Optional[float] = None
    console_error_count: Optional[float] = None
    console_log_count: Optional[float] = None
    console_warn_count: Optional[float] = None
    distinct_id: Optional[str] = None
    email: Optional[str] = None
    end_time: str = Field(..., description="When the recording ends in ISO format.")
    id: str
    inactive_seconds: Optional[float] = None
    keypress_count: Optional[float] = None
    matching_events: Optional[list[MatchedRecording]] = Field(default=None, description="List of matching events. *")
    mouse_activity_count: Optional[float] = Field(
        default=None, description="count of all mouse activity in the recording, not just clicks"
    )
    person: Optional[PersonType] = None
    recording_duration: float = Field(..., description="Length of recording in seconds.")
    snapshot_source: SnapshotSource
    start_time: str = Field(..., description="When the recording starts in ISO format.")
    start_url: Optional[str] = None
    storage: Optional[Storage] = Field(default=None, description="Where this recording information was loaded from")
    summary: Optional[str] = None
    viewed: bool = Field(..., description="Whether this recording has been viewed already.")


class SessionsTimelineQueryResponse(BaseModel):
    model_config = ConfigDict(
        extra="forbid",
    )
    error: Optional[str] = Field(
        default=None,
        description="Query error. Returned only if 'explain' or `modifiers.debug` is true. Throws an error otherwise.",
    )
    hasMore: Optional[bool] = None
    hogql: Optional[str] = Field(default=None, description="Generated HogQL query.")
    modifiers: Optional[HogQLQueryModifiers] = Field(
        default=None, description="Modifiers used when performing the query"
    )
    query_status: Optional[QueryStatus] = Field(
        default=None, description="Query status indicates whether next to the provided data, a query is still running."
    )
    results: list[TimelineEntry]
    timings: Optional[list[QueryTiming]] = Field(
        default=None, description="Measured timings for different parts of the query generation process"
    )


class TableSettings(BaseModel):
    model_config = ConfigDict(
        extra="forbid",
    )
    columns: Optional[list[ChartAxis]] = None
    conditionalFormatting: Optional[list[ConditionalFormattingRule]] = None


class WebExternalClicksTableQuery(BaseModel):
    model_config = ConfigDict(
        extra="forbid",
    )
    conversionGoal: Optional[WebAnalyticsConversionGoal] = None
    dateRange: Optional[DateRange] = None
    filterTestAccounts: Optional[bool] = None
    kind: Literal["WebExternalClicksTableQuery"] = "WebExternalClicksTableQuery"
    limit: Optional[int] = None
    modifiers: Optional[HogQLQueryModifiers] = Field(
        default=None, description="Modifiers used when performing the query"
    )
    properties: list[Union[EventPropertyFilter, PersonPropertyFilter, SessionPropertyFilter]]
    response: Optional[WebExternalClicksTableQueryResponse] = None
    sampling: Optional[Sampling] = None
    stripQueryParams: Optional[bool] = None
    useSessionsTable: Optional[bool] = None


class WebGoalsQuery(BaseModel):
    model_config = ConfigDict(
        extra="forbid",
    )
    conversionGoal: Optional[WebAnalyticsConversionGoal] = None
    dateRange: Optional[DateRange] = None
    filterTestAccounts: Optional[bool] = None
    kind: Literal["WebGoalsQuery"] = "WebGoalsQuery"
    limit: Optional[int] = None
    modifiers: Optional[HogQLQueryModifiers] = Field(
        default=None, description="Modifiers used when performing the query"
    )
    properties: list[Union[EventPropertyFilter, PersonPropertyFilter, SessionPropertyFilter]]
    response: Optional[WebGoalsQueryResponse] = None
    sampling: Optional[Sampling] = None
    useSessionsTable: Optional[bool] = None


class WebOverviewQuery(BaseModel):
    model_config = ConfigDict(
        extra="forbid",
    )
    compare: Optional[bool] = None
    conversionGoal: Optional[WebAnalyticsConversionGoal] = None
    dateRange: Optional[DateRange] = None
    filterTestAccounts: Optional[bool] = None
    kind: Literal["WebOverviewQuery"] = "WebOverviewQuery"
    modifiers: Optional[HogQLQueryModifiers] = Field(
        default=None, description="Modifiers used when performing the query"
    )
    properties: list[Union[EventPropertyFilter, PersonPropertyFilter, SessionPropertyFilter]]
    response: Optional[WebOverviewQueryResponse] = None
    sampling: Optional[Sampling] = None
    useSessionsTable: Optional[bool] = None


class WebStatsTableQuery(BaseModel):
    model_config = ConfigDict(
        extra="forbid",
    )
    breakdownBy: WebStatsBreakdown
    conversionGoal: Optional[WebAnalyticsConversionGoal] = None
    dateRange: Optional[DateRange] = None
    doPathCleaning: Optional[bool] = None
    filterTestAccounts: Optional[bool] = None
    includeBounceRate: Optional[bool] = None
    includeScrollDepth: Optional[bool] = None
    kind: Literal["WebStatsTableQuery"] = "WebStatsTableQuery"
    limit: Optional[int] = None
    modifiers: Optional[HogQLQueryModifiers] = Field(
        default=None, description="Modifiers used when performing the query"
    )
    properties: list[Union[EventPropertyFilter, PersonPropertyFilter, SessionPropertyFilter]]
    response: Optional[WebStatsTableQueryResponse] = None
    sampling: Optional[Sampling] = None
    useSessionsTable: Optional[bool] = None


class WebTopClicksQuery(BaseModel):
    model_config = ConfigDict(
        extra="forbid",
    )
    conversionGoal: Optional[WebAnalyticsConversionGoal] = None
    dateRange: Optional[DateRange] = None
    filterTestAccounts: Optional[bool] = None
    kind: Literal["WebTopClicksQuery"] = "WebTopClicksQuery"
    modifiers: Optional[HogQLQueryModifiers] = Field(
        default=None, description="Modifiers used when performing the query"
    )
    properties: list[Union[EventPropertyFilter, PersonPropertyFilter, SessionPropertyFilter]]
    response: Optional[WebTopClicksQueryResponse] = None
    sampling: Optional[Sampling] = None
    useSessionsTable: Optional[bool] = None


class Threshold(BaseModel):
    model_config = ConfigDict(
        extra="forbid",
    )
    configuration: InsightThreshold


class AlertType(BaseModel):
    model_config = ConfigDict(
        extra="forbid",
    )
    checks: list[AlertCheck]
    condition: AlertCondition
    created_at: str
    created_by: UserBasicType
    enabled: bool
    id: str
    insight: float
    last_notified_at: str
    name: str
    state: str
    subscribed_users: list[UserBasicType]
    threshold: Threshold


class AnyResponseType(
    RootModel[
        Union[
            dict[str, Any],
            HogQueryResponse,
            HogQLQueryResponse,
            HogQLMetadataResponse,
            HogQLAutocompleteResponse,
            Any,
            EventsQueryResponse,
        ]
    ]
):
    root: Union[
        dict[str, Any],
        HogQueryResponse,
        HogQLQueryResponse,
        HogQLMetadataResponse,
        HogQLAutocompleteResponse,
        Any,
        EventsQueryResponse,
    ]


class CachedHogQLQueryResponse(BaseModel):
    model_config = ConfigDict(
        extra="forbid",
    )
    cache_key: str
    cache_target_age: Optional[AwareDatetime] = None
    calculation_trigger: Optional[str] = Field(
        default=None, description="What triggered the calculation of the query, leave empty if user/immediate"
    )
    clickhouse: Optional[str] = Field(default=None, description="Executed ClickHouse query")
    columns: Optional[list] = Field(default=None, description="Returned columns")
    error: Optional[str] = Field(
        default=None,
        description="Query error. Returned only if 'explain' or `modifiers.debug` is true. Throws an error otherwise.",
    )
    explain: Optional[list[str]] = Field(default=None, description="Query explanation output")
    hasMore: Optional[bool] = None
    hogql: Optional[str] = Field(default=None, description="Generated HogQL query.")
    is_cached: bool
    last_refresh: AwareDatetime
    limit: Optional[int] = None
    metadata: Optional[HogQLMetadataResponse] = Field(default=None, description="Query metadata output")
    modifiers: Optional[HogQLQueryModifiers] = Field(
        default=None, description="Modifiers used when performing the query"
    )
    next_allowed_client_refresh: AwareDatetime
    offset: Optional[int] = None
    query: Optional[str] = Field(default=None, description="Input query string")
    query_status: Optional[QueryStatus] = Field(
        default=None, description="Query status indicates whether next to the provided data, a query is still running."
    )
    results: list
    timezone: str
    timings: Optional[list[QueryTiming]] = Field(
        default=None, description="Measured timings for different parts of the query generation process"
    )
    types: Optional[list] = Field(default=None, description="Types of returned columns")


class CachedInsightActorsQueryOptionsResponse(BaseModel):
    model_config = ConfigDict(
        extra="forbid",
    )
    breakdown: Optional[list[BreakdownItem]] = None
    breakdowns: Optional[list[MultipleBreakdownOptions]] = None
    cache_key: str
    cache_target_age: Optional[AwareDatetime] = None
    calculation_trigger: Optional[str] = Field(
        default=None, description="What triggered the calculation of the query, leave empty if user/immediate"
    )
    compare: Optional[list[CompareItem]] = None
    day: Optional[list[DayItem]] = None
    interval: Optional[list[IntervalItem]] = None
    is_cached: bool
    last_refresh: AwareDatetime
    next_allowed_client_refresh: AwareDatetime
    query_status: Optional[QueryStatus] = Field(
        default=None, description="Query status indicates whether next to the provided data, a query is still running."
    )
    series: Optional[list[Series]] = None
    status: Optional[list[StatusItem]] = None
    timezone: str


class CachedRetentionQueryResponse(BaseModel):
    model_config = ConfigDict(
        extra="forbid",
    )
    cache_key: str
    cache_target_age: Optional[AwareDatetime] = None
    calculation_trigger: Optional[str] = Field(
        default=None, description="What triggered the calculation of the query, leave empty if user/immediate"
    )
    error: Optional[str] = Field(
        default=None,
        description="Query error. Returned only if 'explain' or `modifiers.debug` is true. Throws an error otherwise.",
    )
    hogql: Optional[str] = Field(default=None, description="Generated HogQL query.")
    is_cached: bool
    last_refresh: AwareDatetime
    modifiers: Optional[HogQLQueryModifiers] = Field(
        default=None, description="Modifiers used when performing the query"
    )
    next_allowed_client_refresh: AwareDatetime
    query_status: Optional[QueryStatus] = Field(
        default=None, description="Query status indicates whether next to the provided data, a query is still running."
    )
    results: list[RetentionResult]
    timezone: str
    timings: Optional[list[QueryTiming]] = Field(
        default=None, description="Measured timings for different parts of the query generation process"
    )


class DashboardFilter(BaseModel):
    model_config = ConfigDict(
        extra="forbid",
    )
    date_from: Optional[str] = None
    date_to: Optional[str] = None
    properties: Optional[
        list[
            Union[
                EventPropertyFilter,
                PersonPropertyFilter,
                ElementPropertyFilter,
                SessionPropertyFilter,
                CohortPropertyFilter,
                RecordingPropertyFilter,
                LogEntryPropertyFilter,
                GroupPropertyFilter,
                FeaturePropertyFilter,
                HogQLPropertyFilter,
                EmptyPropertyFilter,
                DataWarehousePropertyFilter,
                DataWarehousePersonPropertyFilter,
            ]
        ]
    ] = None


class Response2(BaseModel):
    model_config = ConfigDict(
        extra="forbid",
    )
    clickhouse: Optional[str] = Field(default=None, description="Executed ClickHouse query")
    columns: Optional[list] = Field(default=None, description="Returned columns")
    error: Optional[str] = Field(
        default=None,
        description="Query error. Returned only if 'explain' or `modifiers.debug` is true. Throws an error otherwise.",
    )
    explain: Optional[list[str]] = Field(default=None, description="Query explanation output")
    hasMore: Optional[bool] = None
    hogql: Optional[str] = Field(default=None, description="Generated HogQL query.")
    limit: Optional[int] = None
    metadata: Optional[HogQLMetadataResponse] = Field(default=None, description="Query metadata output")
    modifiers: Optional[HogQLQueryModifiers] = Field(
        default=None, description="Modifiers used when performing the query"
    )
    offset: Optional[int] = None
    query: Optional[str] = Field(default=None, description="Input query string")
    query_status: Optional[QueryStatus] = Field(
        default=None, description="Query status indicates whether next to the provided data, a query is still running."
    )
    results: list
    timings: Optional[list[QueryTiming]] = Field(
        default=None, description="Measured timings for different parts of the query generation process"
    )
    types: Optional[list] = Field(default=None, description="Types of returned columns")


class DataWarehouseNode(BaseModel):
    model_config = ConfigDict(
        extra="forbid",
    )
    custom_name: Optional[str] = None
    distinct_id_field: str
    fixedProperties: Optional[
        list[
            Union[
                EventPropertyFilter,
                PersonPropertyFilter,
                ElementPropertyFilter,
                SessionPropertyFilter,
                CohortPropertyFilter,
                RecordingPropertyFilter,
                LogEntryPropertyFilter,
                GroupPropertyFilter,
                FeaturePropertyFilter,
                HogQLPropertyFilter,
                EmptyPropertyFilter,
                DataWarehousePropertyFilter,
                DataWarehousePersonPropertyFilter,
            ]
        ]
    ] = Field(
        default=None,
        description="Fixed properties in the query, can't be edited in the interface (e.g. scoping down by person)",
    )
    id: str
    id_field: str
    kind: Literal["DataWarehouseNode"] = "DataWarehouseNode"
    math: Optional[
        Union[BaseMathType, PropertyMathType, CountPerActorMathType, Literal["unique_group"], Literal["hogql"]]
    ] = None
    math_group_type_index: Optional[MathGroupTypeIndex] = None
    math_hogql: Optional[str] = None
    math_property: Optional[str] = None
    name: Optional[str] = None
    properties: Optional[
        list[
            Union[
                EventPropertyFilter,
                PersonPropertyFilter,
                ElementPropertyFilter,
                SessionPropertyFilter,
                CohortPropertyFilter,
                RecordingPropertyFilter,
                LogEntryPropertyFilter,
                GroupPropertyFilter,
                FeaturePropertyFilter,
                HogQLPropertyFilter,
                EmptyPropertyFilter,
                DataWarehousePropertyFilter,
                DataWarehousePersonPropertyFilter,
            ]
        ]
    ] = Field(default=None, description="Properties configurable in the interface")
    response: Optional[dict[str, Any]] = None
    table_name: str
    timestamp_field: str


class DatabaseSchemaBatchExportTable(BaseModel):
    model_config = ConfigDict(
        extra="forbid",
    )
    fields: dict[str, DatabaseSchemaField]
    id: str
    name: str
    type: Literal["batch_export"] = "batch_export"


class DatabaseSchemaDataWarehouseTable(BaseModel):
    model_config = ConfigDict(
        extra="forbid",
    )
    fields: dict[str, DatabaseSchemaField]
    format: str
    id: str
    name: str
    schema_: Optional[DatabaseSchemaSchema] = Field(default=None, alias="schema")
    source: Optional[DatabaseSchemaSource] = None
    type: Literal["data_warehouse"] = "data_warehouse"
    url_pattern: str


class EntityNode(BaseModel):
    model_config = ConfigDict(
        extra="forbid",
    )
    custom_name: Optional[str] = None
    fixedProperties: Optional[
        list[
            Union[
                EventPropertyFilter,
                PersonPropertyFilter,
                ElementPropertyFilter,
                SessionPropertyFilter,
                CohortPropertyFilter,
                RecordingPropertyFilter,
                LogEntryPropertyFilter,
                GroupPropertyFilter,
                FeaturePropertyFilter,
                HogQLPropertyFilter,
                EmptyPropertyFilter,
                DataWarehousePropertyFilter,
                DataWarehousePersonPropertyFilter,
            ]
        ]
    ] = Field(
        default=None,
        description="Fixed properties in the query, can't be edited in the interface (e.g. scoping down by person)",
    )
    kind: NodeKind
    math: Optional[
        Union[BaseMathType, PropertyMathType, CountPerActorMathType, Literal["unique_group"], Literal["hogql"]]
    ] = None
    math_group_type_index: Optional[MathGroupTypeIndex] = None
    math_hogql: Optional[str] = None
    math_property: Optional[str] = None
    name: Optional[str] = None
    properties: Optional[
        list[
            Union[
                EventPropertyFilter,
                PersonPropertyFilter,
                ElementPropertyFilter,
                SessionPropertyFilter,
                CohortPropertyFilter,
                RecordingPropertyFilter,
                LogEntryPropertyFilter,
                GroupPropertyFilter,
                FeaturePropertyFilter,
                HogQLPropertyFilter,
                EmptyPropertyFilter,
                DataWarehousePropertyFilter,
                DataWarehousePersonPropertyFilter,
            ]
        ]
    ] = Field(default=None, description="Properties configurable in the interface")
    response: Optional[dict[str, Any]] = None


class EventsNode(BaseModel):
    model_config = ConfigDict(
        extra="forbid",
    )
    custom_name: Optional[str] = None
    event: Optional[str] = Field(default=None, description="The event or `null` for all events.")
    fixedProperties: Optional[
        list[
            Union[
                EventPropertyFilter,
                PersonPropertyFilter,
                ElementPropertyFilter,
                SessionPropertyFilter,
                CohortPropertyFilter,
                RecordingPropertyFilter,
                LogEntryPropertyFilter,
                GroupPropertyFilter,
                FeaturePropertyFilter,
                HogQLPropertyFilter,
                EmptyPropertyFilter,
                DataWarehousePropertyFilter,
                DataWarehousePersonPropertyFilter,
            ]
        ]
    ] = Field(
        default=None,
        description="Fixed properties in the query, can't be edited in the interface (e.g. scoping down by person)",
    )
    kind: Literal["EventsNode"] = "EventsNode"
    limit: Optional[int] = None
    math: Optional[
        Union[BaseMathType, PropertyMathType, CountPerActorMathType, Literal["unique_group"], Literal["hogql"]]
    ] = None
    math_group_type_index: Optional[MathGroupTypeIndex] = None
    math_hogql: Optional[str] = None
    math_property: Optional[str] = None
    name: Optional[str] = None
    orderBy: Optional[list[str]] = Field(default=None, description="Columns to order by")
    properties: Optional[
        list[
            Union[
                EventPropertyFilter,
                PersonPropertyFilter,
                ElementPropertyFilter,
                SessionPropertyFilter,
                CohortPropertyFilter,
                RecordingPropertyFilter,
                LogEntryPropertyFilter,
                GroupPropertyFilter,
                FeaturePropertyFilter,
                HogQLPropertyFilter,
                EmptyPropertyFilter,
                DataWarehousePropertyFilter,
                DataWarehousePersonPropertyFilter,
            ]
        ]
    ] = Field(default=None, description="Properties configurable in the interface")
    response: Optional[dict[str, Any]] = None


class EventsQuery(BaseModel):
    model_config = ConfigDict(
        extra="forbid",
    )
    actionId: Optional[int] = Field(default=None, description="Show events matching a given action")
    after: Optional[str] = Field(default=None, description="Only fetch events that happened after this timestamp")
    before: Optional[str] = Field(default=None, description="Only fetch events that happened before this timestamp")
    event: Optional[str] = Field(default=None, description="Limit to events matching this string")
    filterTestAccounts: Optional[bool] = Field(default=None, description="Filter test accounts")
    fixedProperties: Optional[
        list[
            Union[
                EventPropertyFilter,
                PersonPropertyFilter,
                ElementPropertyFilter,
                SessionPropertyFilter,
                CohortPropertyFilter,
                RecordingPropertyFilter,
                LogEntryPropertyFilter,
                GroupPropertyFilter,
                FeaturePropertyFilter,
                HogQLPropertyFilter,
                EmptyPropertyFilter,
                DataWarehousePropertyFilter,
                DataWarehousePersonPropertyFilter,
            ]
        ]
    ] = Field(
        default=None,
        description="Fixed properties in the query, can't be edited in the interface (e.g. scoping down by person)",
    )
    kind: Literal["EventsQuery"] = "EventsQuery"
    limit: Optional[int] = Field(default=None, description="Number of rows to return")
    modifiers: Optional[HogQLQueryModifiers] = Field(
        default=None, description="Modifiers used when performing the query"
    )
    offset: Optional[int] = Field(default=None, description="Number of rows to skip before returning rows")
    orderBy: Optional[list[str]] = Field(default=None, description="Columns to order by")
    personId: Optional[str] = Field(default=None, description="Show events for a given person")
    properties: Optional[
        list[
            Union[
                EventPropertyFilter,
                PersonPropertyFilter,
                ElementPropertyFilter,
                SessionPropertyFilter,
                CohortPropertyFilter,
                RecordingPropertyFilter,
                LogEntryPropertyFilter,
                GroupPropertyFilter,
                FeaturePropertyFilter,
                HogQLPropertyFilter,
                EmptyPropertyFilter,
                DataWarehousePropertyFilter,
                DataWarehousePersonPropertyFilter,
            ]
        ]
    ] = Field(default=None, description="Properties configurable in the interface")
    response: Optional[EventsQueryResponse] = None
    select: list[str] = Field(..., description="Return a limited set of data. Required.")
    where: Optional[list[str]] = Field(default=None, description="HogQL filters to apply on returned data")


class FunnelExclusionActionsNode(BaseModel):
    model_config = ConfigDict(
        extra="forbid",
    )
    custom_name: Optional[str] = None
    fixedProperties: Optional[
        list[
            Union[
                EventPropertyFilter,
                PersonPropertyFilter,
                ElementPropertyFilter,
                SessionPropertyFilter,
                CohortPropertyFilter,
                RecordingPropertyFilter,
                LogEntryPropertyFilter,
                GroupPropertyFilter,
                FeaturePropertyFilter,
                HogQLPropertyFilter,
                EmptyPropertyFilter,
                DataWarehousePropertyFilter,
                DataWarehousePersonPropertyFilter,
            ]
        ]
    ] = Field(
        default=None,
        description="Fixed properties in the query, can't be edited in the interface (e.g. scoping down by person)",
    )
    funnelFromStep: int
    funnelToStep: int
    id: int
    kind: Literal["ActionsNode"] = "ActionsNode"
    math: Optional[
        Union[BaseMathType, PropertyMathType, CountPerActorMathType, Literal["unique_group"], Literal["hogql"]]
    ] = None
    math_group_type_index: Optional[MathGroupTypeIndex] = None
    math_hogql: Optional[str] = None
    math_property: Optional[str] = None
    name: Optional[str] = None
    properties: Optional[
        list[
            Union[
                EventPropertyFilter,
                PersonPropertyFilter,
                ElementPropertyFilter,
                SessionPropertyFilter,
                CohortPropertyFilter,
                RecordingPropertyFilter,
                LogEntryPropertyFilter,
                GroupPropertyFilter,
                FeaturePropertyFilter,
                HogQLPropertyFilter,
                EmptyPropertyFilter,
                DataWarehousePropertyFilter,
                DataWarehousePersonPropertyFilter,
            ]
        ]
    ] = Field(default=None, description="Properties configurable in the interface")
    response: Optional[dict[str, Any]] = None


class FunnelExclusionEventsNode(BaseModel):
    model_config = ConfigDict(
        extra="forbid",
    )
    custom_name: Optional[str] = None
    event: Optional[str] = Field(default=None, description="The event or `null` for all events.")
    fixedProperties: Optional[
        list[
            Union[
                EventPropertyFilter,
                PersonPropertyFilter,
                ElementPropertyFilter,
                SessionPropertyFilter,
                CohortPropertyFilter,
                RecordingPropertyFilter,
                LogEntryPropertyFilter,
                GroupPropertyFilter,
                FeaturePropertyFilter,
                HogQLPropertyFilter,
                EmptyPropertyFilter,
                DataWarehousePropertyFilter,
                DataWarehousePersonPropertyFilter,
            ]
        ]
    ] = Field(
        default=None,
        description="Fixed properties in the query, can't be edited in the interface (e.g. scoping down by person)",
    )
    funnelFromStep: int
    funnelToStep: int
    kind: Literal["EventsNode"] = "EventsNode"
    limit: Optional[int] = None
    math: Optional[
        Union[BaseMathType, PropertyMathType, CountPerActorMathType, Literal["unique_group"], Literal["hogql"]]
    ] = None
    math_group_type_index: Optional[MathGroupTypeIndex] = None
    math_hogql: Optional[str] = None
    math_property: Optional[str] = None
    name: Optional[str] = None
    orderBy: Optional[list[str]] = Field(default=None, description="Columns to order by")
    properties: Optional[
        list[
            Union[
                EventPropertyFilter,
                PersonPropertyFilter,
                ElementPropertyFilter,
                SessionPropertyFilter,
                CohortPropertyFilter,
                RecordingPropertyFilter,
                LogEntryPropertyFilter,
                GroupPropertyFilter,
                FeaturePropertyFilter,
                HogQLPropertyFilter,
                EmptyPropertyFilter,
                DataWarehousePropertyFilter,
                DataWarehousePersonPropertyFilter,
            ]
        ]
    ] = Field(default=None, description="Properties configurable in the interface")
    response: Optional[dict[str, Any]] = None


class HogQLFilters(BaseModel):
    model_config = ConfigDict(
        extra="forbid",
    )
    dateRange: Optional[DateRange] = None
    filterTestAccounts: Optional[bool] = None
    properties: Optional[
        list[
            Union[
                EventPropertyFilter,
                PersonPropertyFilter,
                ElementPropertyFilter,
                SessionPropertyFilter,
                CohortPropertyFilter,
                RecordingPropertyFilter,
                LogEntryPropertyFilter,
                GroupPropertyFilter,
                FeaturePropertyFilter,
                HogQLPropertyFilter,
                EmptyPropertyFilter,
                DataWarehousePropertyFilter,
                DataWarehousePersonPropertyFilter,
            ]
        ]
    ] = None


class HogQLQuery(BaseModel):
    model_config = ConfigDict(
        extra="forbid",
    )
    explain: Optional[bool] = None
    filters: Optional[HogQLFilters] = None
    kind: Literal["HogQLQuery"] = "HogQLQuery"
    modifiers: Optional[HogQLQueryModifiers] = Field(
        default=None, description="Modifiers used when performing the query"
    )
    query: str
    response: Optional[HogQLQueryResponse] = None
    values: Optional[dict[str, Any]] = Field(
        default=None, description="Constant values that can be referenced with the {placeholder} syntax in the query"
    )


class InsightActorsQueryOptionsResponse(BaseModel):
    model_config = ConfigDict(
        extra="forbid",
    )
    breakdown: Optional[list[BreakdownItem]] = None
    breakdowns: Optional[list[MultipleBreakdownOptions]] = None
    compare: Optional[list[CompareItem]] = None
    day: Optional[list[DayItem]] = None
    interval: Optional[list[IntervalItem]] = None
    series: Optional[list[Series]] = None
    status: Optional[list[StatusItem]] = None


class PersonsNode(BaseModel):
    model_config = ConfigDict(
        extra="forbid",
    )
    cohort: Optional[int] = None
    distinctId: Optional[str] = None
    fixedProperties: Optional[
        list[
            Union[
                EventPropertyFilter,
                PersonPropertyFilter,
                ElementPropertyFilter,
                SessionPropertyFilter,
                CohortPropertyFilter,
                RecordingPropertyFilter,
                LogEntryPropertyFilter,
                GroupPropertyFilter,
                FeaturePropertyFilter,
                HogQLPropertyFilter,
                EmptyPropertyFilter,
                DataWarehousePropertyFilter,
                DataWarehousePersonPropertyFilter,
            ]
        ]
    ] = Field(
        default=None,
        description="Fixed properties in the query, can't be edited in the interface (e.g. scoping down by person)",
    )
    kind: Literal["PersonsNode"] = "PersonsNode"
    limit: Optional[int] = None
    modifiers: Optional[HogQLQueryModifiers] = Field(
        default=None, description="Modifiers used when performing the query"
    )
    offset: Optional[int] = None
    properties: Optional[
        list[
            Union[
                EventPropertyFilter,
                PersonPropertyFilter,
                ElementPropertyFilter,
                SessionPropertyFilter,
                CohortPropertyFilter,
                RecordingPropertyFilter,
                LogEntryPropertyFilter,
                GroupPropertyFilter,
                FeaturePropertyFilter,
                HogQLPropertyFilter,
                EmptyPropertyFilter,
                DataWarehousePropertyFilter,
                DataWarehousePersonPropertyFilter,
            ]
        ]
    ] = Field(default=None, description="Properties configurable in the interface")
    response: Optional[dict[str, Any]] = None
    search: Optional[str] = None


class PropertyGroupFilterValue(BaseModel):
    model_config = ConfigDict(
        extra="forbid",
    )
    type: FilterLogicalOperator
    values: list[
        Union[
            PropertyGroupFilterValue,
            Union[
                EventPropertyFilter,
                PersonPropertyFilter,
                ElementPropertyFilter,
                SessionPropertyFilter,
                CohortPropertyFilter,
                RecordingPropertyFilter,
                LogEntryPropertyFilter,
                GroupPropertyFilter,
                FeaturePropertyFilter,
                HogQLPropertyFilter,
                EmptyPropertyFilter,
                DataWarehousePropertyFilter,
                DataWarehousePersonPropertyFilter,
            ],
        ]
    ]


class QueryResponseAlternative32(BaseModel):
    model_config = ConfigDict(
        extra="forbid",
    )
    error: Optional[str] = Field(
        default=None,
        description="Query error. Returned only if 'explain' or `modifiers.debug` is true. Throws an error otherwise.",
    )
    hogql: Optional[str] = Field(default=None, description="Generated HogQL query.")
    modifiers: Optional[HogQLQueryModifiers] = Field(
        default=None, description="Modifiers used when performing the query"
    )
    query_status: Optional[QueryStatus] = Field(
        default=None, description="Query status indicates whether next to the provided data, a query is still running."
    )
    results: list[RetentionResult]
    timings: Optional[list[QueryTiming]] = Field(
        default=None, description="Measured timings for different parts of the query generation process"
    )


class RecordingsQueryResponse(BaseModel):
    model_config = ConfigDict(
        extra="forbid",
    )
    has_next: bool
    results: list[SessionRecordingType]


class RetentionQueryResponse(BaseModel):
    model_config = ConfigDict(
        extra="forbid",
    )
    error: Optional[str] = Field(
        default=None,
        description="Query error. Returned only if 'explain' or `modifiers.debug` is true. Throws an error otherwise.",
    )
    hogql: Optional[str] = Field(default=None, description="Generated HogQL query.")
    modifiers: Optional[HogQLQueryModifiers] = Field(
        default=None, description="Modifiers used when performing the query"
    )
    query_status: Optional[QueryStatus] = Field(
        default=None, description="Query status indicates whether next to the provided data, a query is still running."
    )
    results: list[RetentionResult]
    timings: Optional[list[QueryTiming]] = Field(
        default=None, description="Measured timings for different parts of the query generation process"
    )


class SessionsTimelineQuery(BaseModel):
    model_config = ConfigDict(
        extra="forbid",
    )
    after: Optional[str] = Field(
        default=None, description="Only fetch sessions that started after this timestamp (default: '-24h')"
    )
    before: Optional[str] = Field(
        default=None, description="Only fetch sessions that started before this timestamp (default: '+5s')"
    )
    kind: Literal["SessionsTimelineQuery"] = "SessionsTimelineQuery"
    modifiers: Optional[HogQLQueryModifiers] = Field(
        default=None, description="Modifiers used when performing the query"
    )
    personId: Optional[str] = Field(default=None, description="Fetch sessions only for a given person")
    response: Optional[SessionsTimelineQueryResponse] = None


class AIActionsNode(BaseModel):
    model_config = ConfigDict(
        extra="forbid",
    )
    custom_name: Optional[str] = None
    event: Optional[str] = Field(default=None, description="The event or `null` for all events.")
    fixedProperties: Optional[
        list[
            Union[
                EventPropertyFilter,
                PersonPropertyFilter,
                SessionPropertyFilter,
                CohortPropertyFilter,
                GroupPropertyFilter,
                FeaturePropertyFilter,
            ]
        ]
    ] = None
    kind: Literal["EventsNode"] = "EventsNode"
    math: Optional[
        Union[BaseMathType, PropertyMathType, CountPerActorMathType, Literal["unique_group"], Literal["hogql"]]
    ] = None
    math_group_type_index: Optional[MathGroupTypeIndex] = None
    math_property: Optional[str] = None
    name: Optional[str] = None
    orderBy: Optional[list[str]] = Field(default=None, description="Columns to order by")
    properties: Optional[
        list[
            Union[
                EventPropertyFilter,
                PersonPropertyFilter,
                SessionPropertyFilter,
                CohortPropertyFilter,
                GroupPropertyFilter,
                FeaturePropertyFilter,
            ]
        ]
    ] = None
    response: Optional[dict[str, Any]] = None


class AIEventsNode(BaseModel):
    model_config = ConfigDict(
        extra="forbid",
    )
    custom_name: Optional[str] = None
    event: Optional[str] = Field(default=None, description="The event or `null` for all events.")
    fixedProperties: Optional[
        list[
            Union[
                EventPropertyFilter,
                PersonPropertyFilter,
                SessionPropertyFilter,
                CohortPropertyFilter,
                GroupPropertyFilter,
                FeaturePropertyFilter,
            ]
        ]
    ] = None
    kind: Literal["EventsNode"] = "EventsNode"
    math: Optional[
        Union[BaseMathType, PropertyMathType, CountPerActorMathType, Literal["unique_group"], Literal["hogql"]]
    ] = None
    math_group_type_index: Optional[MathGroupTypeIndex] = None
    math_property: Optional[str] = None
    name: Optional[str] = None
    orderBy: Optional[list[str]] = Field(default=None, description="Columns to order by")
    properties: Optional[
        list[
            Union[
                EventPropertyFilter,
                PersonPropertyFilter,
                SessionPropertyFilter,
                CohortPropertyFilter,
                GroupPropertyFilter,
                FeaturePropertyFilter,
            ]
        ]
    ] = None
    response: Optional[dict[str, Any]] = None


class ActionsNode(BaseModel):
    model_config = ConfigDict(
        extra="forbid",
    )
    custom_name: Optional[str] = None
    fixedProperties: Optional[
        list[
            Union[
                EventPropertyFilter,
                PersonPropertyFilter,
                ElementPropertyFilter,
                SessionPropertyFilter,
                CohortPropertyFilter,
                RecordingPropertyFilter,
                LogEntryPropertyFilter,
                GroupPropertyFilter,
                FeaturePropertyFilter,
                HogQLPropertyFilter,
                EmptyPropertyFilter,
                DataWarehousePropertyFilter,
                DataWarehousePersonPropertyFilter,
            ]
        ]
    ] = Field(
        default=None,
        description="Fixed properties in the query, can't be edited in the interface (e.g. scoping down by person)",
    )
    id: int
    kind: Literal["ActionsNode"] = "ActionsNode"
    math: Optional[
        Union[BaseMathType, PropertyMathType, CountPerActorMathType, Literal["unique_group"], Literal["hogql"]]
    ] = None
    math_group_type_index: Optional[MathGroupTypeIndex] = None
    math_hogql: Optional[str] = None
    math_property: Optional[str] = None
    name: Optional[str] = None
    properties: Optional[
        list[
            Union[
                EventPropertyFilter,
                PersonPropertyFilter,
                ElementPropertyFilter,
                SessionPropertyFilter,
                CohortPropertyFilter,
                RecordingPropertyFilter,
                LogEntryPropertyFilter,
                GroupPropertyFilter,
                FeaturePropertyFilter,
                HogQLPropertyFilter,
                EmptyPropertyFilter,
                DataWarehousePropertyFilter,
                DataWarehousePersonPropertyFilter,
            ]
        ]
    ] = Field(default=None, description="Properties configurable in the interface")
    response: Optional[dict[str, Any]] = None


class DataVisualizationNode(BaseModel):
    model_config = ConfigDict(
        extra="forbid",
    )
    chartSettings: Optional[ChartSettings] = None
    display: Optional[ChartDisplayType] = None
    kind: Literal["DataVisualizationNode"] = "DataVisualizationNode"
    source: HogQLQuery
    tableSettings: Optional[TableSettings] = None


class DatabaseSchemaViewTable(BaseModel):
    model_config = ConfigDict(
        extra="forbid",
    )
    fields: dict[str, DatabaseSchemaField]
    id: str
    name: str
    query: HogQLQuery
    type: Literal["view"] = "view"


class ExperimentalAITrendsQuery(BaseModel):
    model_config = ConfigDict(
        extra="forbid",
    )
    aggregation_group_type_index: Optional[int] = Field(default=None, description="Groups aggregation")
    breakdownFilter: Optional[BreakdownFilter1] = Field(default=None, description="Breakdown of the events and actions")
    compareFilter: Optional[CompareFilter] = Field(default=None, description="Compare to date range")
    dateRange: Optional[InsightDateRange] = Field(default=None, description="Date range for the query")
    filterTestAccounts: Optional[bool] = Field(
        default=False, description="Exclude internal and test users by applying the respective filters"
    )
    interval: Optional[IntervalType] = Field(
        default=IntervalType.DAY,
        description="Granularity of the response. Can be one of `hour`, `day`, `week` or `month`",
    )
    kind: Literal["TrendsQuery"] = "TrendsQuery"
    properties: Optional[
        list[
            Union[
                EventPropertyFilter,
                PersonPropertyFilter,
                SessionPropertyFilter,
                CohortPropertyFilter,
                GroupPropertyFilter,
                FeaturePropertyFilter,
            ]
        ]
    ] = Field(default=[], description="Property filters for all series")
    samplingFactor: Optional[float] = Field(default=None, description="Sampling rate")
    series: list[Union[AIEventsNode, AIActionsNode]] = Field(..., description="Events and actions to include")
    trendsFilter: Optional[TrendsFilter] = Field(default=None, description="Properties specific to the trends insight")


class FunnelsFilter(BaseModel):
    model_config = ConfigDict(
        extra="forbid",
    )
    binCount: Optional[int] = None
    breakdownAttributionType: Optional[BreakdownAttributionType] = BreakdownAttributionType.FIRST_TOUCH
    breakdownAttributionValue: Optional[int] = None
    exclusions: Optional[list[Union[FunnelExclusionEventsNode, FunnelExclusionActionsNode]]] = []
    funnelAggregateByHogQL: Optional[str] = None
    funnelFromStep: Optional[int] = None
    funnelOrderType: Optional[StepOrderValue] = StepOrderValue.ORDERED
    funnelStepReference: Optional[FunnelStepReference] = FunnelStepReference.TOTAL
    funnelToStep: Optional[int] = None
    funnelVizType: Optional[FunnelVizType] = FunnelVizType.STEPS
    funnelWindowInterval: Optional[int] = 14
    funnelWindowIntervalUnit: Optional[FunnelConversionWindowTimeUnit] = FunnelConversionWindowTimeUnit.DAY
    hiddenLegendBreakdowns: Optional[list[str]] = None
    layout: Optional[FunnelLayout] = FunnelLayout.VERTICAL
    useUdf: Optional[bool] = None


class HasPropertiesNode(RootModel[Union[EventsNode, EventsQuery, PersonsNode]]):
    root: Union[EventsNode, EventsQuery, PersonsNode]


class InsightFilter(
    RootModel[Union[TrendsFilter, FunnelsFilter, RetentionFilter, PathsFilter, StickinessFilter, LifecycleFilter]]
):
    root: Union[TrendsFilter, FunnelsFilter, RetentionFilter, PathsFilter, StickinessFilter, LifecycleFilter]


class PropertyGroupFilter(BaseModel):
    model_config = ConfigDict(
        extra="forbid",
    )
    type: FilterLogicalOperator
    values: list[PropertyGroupFilterValue]


class RecordingsQuery(BaseModel):
    model_config = ConfigDict(
        extra="forbid",
    )
    actions: Optional[list[dict[str, Any]]] = None
    console_log_filters: Optional[list[LogEntryPropertyFilter]] = None
    date_from: Optional[str] = None
    date_to: Optional[str] = None
    events: Optional[list[dict[str, Any]]] = None
    filter_test_accounts: Optional[bool] = None
    having_predicates: Optional[
        list[
            Union[
                EventPropertyFilter,
                PersonPropertyFilter,
                ElementPropertyFilter,
                SessionPropertyFilter,
                CohortPropertyFilter,
                RecordingPropertyFilter,
                LogEntryPropertyFilter,
                GroupPropertyFilter,
                FeaturePropertyFilter,
                HogQLPropertyFilter,
                EmptyPropertyFilter,
                DataWarehousePropertyFilter,
                DataWarehousePersonPropertyFilter,
            ]
        ]
    ] = None
    kind: Literal["RecordingsQuery"] = "RecordingsQuery"
    limit: Optional[int] = None
    modifiers: Optional[HogQLQueryModifiers] = Field(
        default=None, description="Modifiers used when performing the query"
    )
    offset: Optional[int] = None
    operand: Optional[FilterLogicalOperator] = None
    order: Union[DurationType, str]
    person_uuid: Optional[str] = None
    properties: Optional[
        list[
            Union[
                EventPropertyFilter,
                PersonPropertyFilter,
                ElementPropertyFilter,
                SessionPropertyFilter,
                CohortPropertyFilter,
                RecordingPropertyFilter,
                LogEntryPropertyFilter,
                GroupPropertyFilter,
                FeaturePropertyFilter,
                HogQLPropertyFilter,
                EmptyPropertyFilter,
                DataWarehousePropertyFilter,
                DataWarehousePersonPropertyFilter,
            ]
        ]
    ] = None
    response: Optional[RecordingsQueryResponse] = None
    session_ids: Optional[list[str]] = None


class RetentionQuery(BaseModel):
    model_config = ConfigDict(
        extra="forbid",
    )
    aggregation_group_type_index: Optional[int] = Field(default=None, description="Groups aggregation")
    dateRange: Optional[InsightDateRange] = Field(default=None, description="Date range for the query")
    filterTestAccounts: Optional[bool] = Field(
        default=False, description="Exclude internal and test users by applying the respective filters"
    )
    kind: Literal["RetentionQuery"] = "RetentionQuery"
    modifiers: Optional[HogQLQueryModifiers] = Field(
        default=None, description="Modifiers used when performing the query"
    )
    properties: Optional[
        Union[
            list[
                Union[
                    EventPropertyFilter,
                    PersonPropertyFilter,
                    ElementPropertyFilter,
                    SessionPropertyFilter,
                    CohortPropertyFilter,
                    RecordingPropertyFilter,
                    LogEntryPropertyFilter,
                    GroupPropertyFilter,
                    FeaturePropertyFilter,
                    HogQLPropertyFilter,
                    EmptyPropertyFilter,
                    DataWarehousePropertyFilter,
                    DataWarehousePersonPropertyFilter,
                ]
            ],
            PropertyGroupFilter,
        ]
    ] = Field(default=[], description="Property filters for all series")
    response: Optional[RetentionQueryResponse] = None
    retentionFilter: RetentionFilter = Field(..., description="Properties specific to the retention insight")
    samplingFactor: Optional[float] = Field(default=None, description="Sampling rate")


class StickinessQuery(BaseModel):
    model_config = ConfigDict(
        extra="forbid",
    )
    compareFilter: Optional[CompareFilter] = Field(default=None, description="Compare to date range")
    dateRange: Optional[InsightDateRange] = Field(default=None, description="Date range for the query")
    filterTestAccounts: Optional[bool] = Field(
        default=False, description="Exclude internal and test users by applying the respective filters"
    )
    interval: Optional[IntervalType] = Field(
        default=IntervalType.DAY,
        description="Granularity of the response. Can be one of `hour`, `day`, `week` or `month`",
    )
    kind: Literal["StickinessQuery"] = "StickinessQuery"
    modifiers: Optional[HogQLQueryModifiers] = Field(
        default=None, description="Modifiers used when performing the query"
    )
    properties: Optional[
        Union[
            list[
                Union[
                    EventPropertyFilter,
                    PersonPropertyFilter,
                    ElementPropertyFilter,
                    SessionPropertyFilter,
                    CohortPropertyFilter,
                    RecordingPropertyFilter,
                    LogEntryPropertyFilter,
                    GroupPropertyFilter,
                    FeaturePropertyFilter,
                    HogQLPropertyFilter,
                    EmptyPropertyFilter,
                    DataWarehousePropertyFilter,
                    DataWarehousePersonPropertyFilter,
                ]
            ],
            PropertyGroupFilter,
        ]
    ] = Field(default=[], description="Property filters for all series")
    response: Optional[StickinessQueryResponse] = None
    samplingFactor: Optional[float] = Field(default=None, description="Sampling rate")
    series: list[Union[EventsNode, ActionsNode, DataWarehouseNode]] = Field(
        ..., description="Events and actions to include"
    )
    stickinessFilter: Optional[StickinessFilter] = Field(
        default=None, description="Properties specific to the stickiness insight"
    )


class TrendsQuery(BaseModel):
    model_config = ConfigDict(
        extra="forbid",
    )
    aggregation_group_type_index: Optional[int] = Field(default=None, description="Groups aggregation")
    breakdownFilter: Optional[BreakdownFilter] = Field(default=None, description="Breakdown of the events and actions")
    compareFilter: Optional[CompareFilter] = Field(default=None, description="Compare to date range")
    dateRange: Optional[InsightDateRange] = Field(default=None, description="Date range for the query")
    filterTestAccounts: Optional[bool] = Field(
        default=False, description="Exclude internal and test users by applying the respective filters"
    )
    interval: Optional[IntervalType] = Field(
        default=IntervalType.DAY,
        description="Granularity of the response. Can be one of `hour`, `day`, `week` or `month`",
    )
    kind: Literal["TrendsQuery"] = "TrendsQuery"
    modifiers: Optional[HogQLQueryModifiers] = Field(
        default=None, description="Modifiers used when performing the query"
    )
    properties: Optional[
        Union[
            list[
                Union[
                    EventPropertyFilter,
                    PersonPropertyFilter,
                    ElementPropertyFilter,
                    SessionPropertyFilter,
                    CohortPropertyFilter,
                    RecordingPropertyFilter,
                    LogEntryPropertyFilter,
                    GroupPropertyFilter,
                    FeaturePropertyFilter,
                    HogQLPropertyFilter,
                    EmptyPropertyFilter,
                    DataWarehousePropertyFilter,
                    DataWarehousePersonPropertyFilter,
                ]
            ],
            PropertyGroupFilter,
        ]
    ] = Field(default=[], description="Property filters for all series")
    response: Optional[TrendsQueryResponse] = None
    samplingFactor: Optional[float] = Field(default=None, description="Sampling rate")
    series: list[Union[EventsNode, ActionsNode, DataWarehouseNode]] = Field(
        ..., description="Events and actions to include"
    )
    trendsFilter: Optional[TrendsFilter] = Field(default=None, description="Properties specific to the trends insight")


class ErrorTrackingQuery(BaseModel):
    model_config = ConfigDict(
        extra="forbid",
    )
    assignee: Optional[int] = None
    dateRange: DateRange
    filterGroup: Optional[PropertyGroupFilter] = None
    filterTestAccounts: Optional[bool] = None
    fingerprint: Optional[list[str]] = None
    kind: Literal["ErrorTrackingQuery"] = "ErrorTrackingQuery"
    limit: Optional[int] = None
    modifiers: Optional[HogQLQueryModifiers] = Field(
        default=None, description="Modifiers used when performing the query"
    )
    order: Optional[Order] = None
    response: Optional[ErrorTrackingQueryResponse] = None
    select: Optional[list[str]] = None


class ExperimentTrendQuery(BaseModel):
    model_config = ConfigDict(
        extra="forbid",
    )
    count_source: TrendsQuery
    exposure_source: TrendsQuery
    kind: Literal["ExperimentTrendQuery"] = "ExperimentTrendQuery"
    modifiers: Optional[HogQLQueryModifiers] = Field(
        default=None, description="Modifiers used when performing the query"
    )
    response: Optional[ExperimentTrendQueryResponse] = None
    variants: list[str]


class FunnelsQuery(BaseModel):
    model_config = ConfigDict(
        extra="forbid",
    )
    aggregation_group_type_index: Optional[int] = Field(default=None, description="Groups aggregation")
    breakdownFilter: Optional[BreakdownFilter] = Field(default=None, description="Breakdown of the events and actions")
    dateRange: Optional[InsightDateRange] = Field(default=None, description="Date range for the query")
    filterTestAccounts: Optional[bool] = Field(
        default=False, description="Exclude internal and test users by applying the respective filters"
    )
    funnelsFilter: Optional[FunnelsFilter] = Field(
        default=None, description="Properties specific to the funnels insight"
    )
    interval: Optional[IntervalType] = Field(
        default=None, description="Granularity of the response. Can be one of `hour`, `day`, `week` or `month`"
    )
    kind: Literal["FunnelsQuery"] = "FunnelsQuery"
    modifiers: Optional[HogQLQueryModifiers] = Field(
        default=None, description="Modifiers used when performing the query"
    )
    properties: Optional[
        Union[
            list[
                Union[
                    EventPropertyFilter,
                    PersonPropertyFilter,
                    ElementPropertyFilter,
                    SessionPropertyFilter,
                    CohortPropertyFilter,
                    RecordingPropertyFilter,
                    LogEntryPropertyFilter,
                    GroupPropertyFilter,
                    FeaturePropertyFilter,
                    HogQLPropertyFilter,
                    EmptyPropertyFilter,
                    DataWarehousePropertyFilter,
                    DataWarehousePersonPropertyFilter,
                ]
            ],
            PropertyGroupFilter,
        ]
    ] = Field(default=[], description="Property filters for all series")
    response: Optional[FunnelsQueryResponse] = None
    samplingFactor: Optional[float] = Field(default=None, description="Sampling rate")
    series: list[Union[EventsNode, ActionsNode, DataWarehouseNode]] = Field(
        ..., description="Events and actions to include"
    )


class InsightsQueryBaseFunnelsQueryResponse(BaseModel):
    model_config = ConfigDict(
        extra="forbid",
    )
    aggregation_group_type_index: Optional[int] = Field(default=None, description="Groups aggregation")
    dateRange: Optional[InsightDateRange] = Field(default=None, description="Date range for the query")
    filterTestAccounts: Optional[bool] = Field(
        default=False, description="Exclude internal and test users by applying the respective filters"
    )
    kind: NodeKind
    modifiers: Optional[HogQLQueryModifiers] = Field(
        default=None, description="Modifiers used when performing the query"
    )
    properties: Optional[
        Union[
            list[
                Union[
                    EventPropertyFilter,
                    PersonPropertyFilter,
                    ElementPropertyFilter,
                    SessionPropertyFilter,
                    CohortPropertyFilter,
                    RecordingPropertyFilter,
                    LogEntryPropertyFilter,
                    GroupPropertyFilter,
                    FeaturePropertyFilter,
                    HogQLPropertyFilter,
                    EmptyPropertyFilter,
                    DataWarehousePropertyFilter,
                    DataWarehousePersonPropertyFilter,
                ]
            ],
            PropertyGroupFilter,
        ]
    ] = Field(default=[], description="Property filters for all series")
    response: Optional[FunnelsQueryResponse] = None
    samplingFactor: Optional[float] = Field(default=None, description="Sampling rate")


class InsightsQueryBaseLifecycleQueryResponse(BaseModel):
    model_config = ConfigDict(
        extra="forbid",
    )
    aggregation_group_type_index: Optional[int] = Field(default=None, description="Groups aggregation")
    dateRange: Optional[InsightDateRange] = Field(default=None, description="Date range for the query")
    filterTestAccounts: Optional[bool] = Field(
        default=False, description="Exclude internal and test users by applying the respective filters"
    )
    kind: NodeKind
    modifiers: Optional[HogQLQueryModifiers] = Field(
        default=None, description="Modifiers used when performing the query"
    )
    properties: Optional[
        Union[
            list[
                Union[
                    EventPropertyFilter,
                    PersonPropertyFilter,
                    ElementPropertyFilter,
                    SessionPropertyFilter,
                    CohortPropertyFilter,
                    RecordingPropertyFilter,
                    LogEntryPropertyFilter,
                    GroupPropertyFilter,
                    FeaturePropertyFilter,
                    HogQLPropertyFilter,
                    EmptyPropertyFilter,
                    DataWarehousePropertyFilter,
                    DataWarehousePersonPropertyFilter,
                ]
            ],
            PropertyGroupFilter,
        ]
    ] = Field(default=[], description="Property filters for all series")
    response: Optional[LifecycleQueryResponse] = None
    samplingFactor: Optional[float] = Field(default=None, description="Sampling rate")


class InsightsQueryBasePathsQueryResponse(BaseModel):
    model_config = ConfigDict(
        extra="forbid",
    )
    aggregation_group_type_index: Optional[int] = Field(default=None, description="Groups aggregation")
    dateRange: Optional[InsightDateRange] = Field(default=None, description="Date range for the query")
    filterTestAccounts: Optional[bool] = Field(
        default=False, description="Exclude internal and test users by applying the respective filters"
    )
    kind: NodeKind
    modifiers: Optional[HogQLQueryModifiers] = Field(
        default=None, description="Modifiers used when performing the query"
    )
    properties: Optional[
        Union[
            list[
                Union[
                    EventPropertyFilter,
                    PersonPropertyFilter,
                    ElementPropertyFilter,
                    SessionPropertyFilter,
                    CohortPropertyFilter,
                    RecordingPropertyFilter,
                    LogEntryPropertyFilter,
                    GroupPropertyFilter,
                    FeaturePropertyFilter,
                    HogQLPropertyFilter,
                    EmptyPropertyFilter,
                    DataWarehousePropertyFilter,
                    DataWarehousePersonPropertyFilter,
                ]
            ],
            PropertyGroupFilter,
        ]
    ] = Field(default=[], description="Property filters for all series")
    response: Optional[PathsQueryResponse] = None
    samplingFactor: Optional[float] = Field(default=None, description="Sampling rate")


class InsightsQueryBaseRetentionQueryResponse(BaseModel):
    model_config = ConfigDict(
        extra="forbid",
    )
    aggregation_group_type_index: Optional[int] = Field(default=None, description="Groups aggregation")
    dateRange: Optional[InsightDateRange] = Field(default=None, description="Date range for the query")
    filterTestAccounts: Optional[bool] = Field(
        default=False, description="Exclude internal and test users by applying the respective filters"
    )
    kind: NodeKind
    modifiers: Optional[HogQLQueryModifiers] = Field(
        default=None, description="Modifiers used when performing the query"
    )
    properties: Optional[
        Union[
            list[
                Union[
                    EventPropertyFilter,
                    PersonPropertyFilter,
                    ElementPropertyFilter,
                    SessionPropertyFilter,
                    CohortPropertyFilter,
                    RecordingPropertyFilter,
                    LogEntryPropertyFilter,
                    GroupPropertyFilter,
                    FeaturePropertyFilter,
                    HogQLPropertyFilter,
                    EmptyPropertyFilter,
                    DataWarehousePropertyFilter,
                    DataWarehousePersonPropertyFilter,
                ]
            ],
            PropertyGroupFilter,
        ]
    ] = Field(default=[], description="Property filters for all series")
    response: Optional[RetentionQueryResponse] = None
    samplingFactor: Optional[float] = Field(default=None, description="Sampling rate")


class InsightsQueryBaseTrendsQueryResponse(BaseModel):
    model_config = ConfigDict(
        extra="forbid",
    )
    aggregation_group_type_index: Optional[int] = Field(default=None, description="Groups aggregation")
    dateRange: Optional[InsightDateRange] = Field(default=None, description="Date range for the query")
    filterTestAccounts: Optional[bool] = Field(
        default=False, description="Exclude internal and test users by applying the respective filters"
    )
    kind: NodeKind
    modifiers: Optional[HogQLQueryModifiers] = Field(
        default=None, description="Modifiers used when performing the query"
    )
    properties: Optional[
        Union[
            list[
                Union[
                    EventPropertyFilter,
                    PersonPropertyFilter,
                    ElementPropertyFilter,
                    SessionPropertyFilter,
                    CohortPropertyFilter,
                    RecordingPropertyFilter,
                    LogEntryPropertyFilter,
                    GroupPropertyFilter,
                    FeaturePropertyFilter,
                    HogQLPropertyFilter,
                    EmptyPropertyFilter,
                    DataWarehousePropertyFilter,
                    DataWarehousePersonPropertyFilter,
                ]
            ],
            PropertyGroupFilter,
        ]
    ] = Field(default=[], description="Property filters for all series")
    response: Optional[TrendsQueryResponse] = None
    samplingFactor: Optional[float] = Field(default=None, description="Sampling rate")


class LifecycleQuery(BaseModel):
    model_config = ConfigDict(
        extra="forbid",
    )
    aggregation_group_type_index: Optional[int] = Field(default=None, description="Groups aggregation")
    dateRange: Optional[InsightDateRange] = Field(default=None, description="Date range for the query")
    filterTestAccounts: Optional[bool] = Field(
        default=False, description="Exclude internal and test users by applying the respective filters"
    )
    interval: Optional[IntervalType] = Field(
        default=IntervalType.DAY,
        description="Granularity of the response. Can be one of `hour`, `day`, `week` or `month`",
    )
    kind: Literal["LifecycleQuery"] = "LifecycleQuery"
    lifecycleFilter: Optional[LifecycleFilter] = Field(
        default=None, description="Properties specific to the lifecycle insight"
    )
    modifiers: Optional[HogQLQueryModifiers] = Field(
        default=None, description="Modifiers used when performing the query"
    )
    properties: Optional[
        Union[
            list[
                Union[
                    EventPropertyFilter,
                    PersonPropertyFilter,
                    ElementPropertyFilter,
                    SessionPropertyFilter,
                    CohortPropertyFilter,
                    RecordingPropertyFilter,
                    LogEntryPropertyFilter,
                    GroupPropertyFilter,
                    FeaturePropertyFilter,
                    HogQLPropertyFilter,
                    EmptyPropertyFilter,
                    DataWarehousePropertyFilter,
                    DataWarehousePersonPropertyFilter,
                ]
            ],
            PropertyGroupFilter,
        ]
    ] = Field(default=[], description="Property filters for all series")
    response: Optional[LifecycleQueryResponse] = None
    samplingFactor: Optional[float] = Field(default=None, description="Sampling rate")
    series: list[Union[EventsNode, ActionsNode, DataWarehouseNode]] = Field(
        ..., description="Events and actions to include"
    )


class QueryResponseAlternative37(BaseModel):
    model_config = ConfigDict(
        extra="forbid",
    )
    tables: dict[
        str,
        Union[
            DatabaseSchemaPostHogTable,
            DatabaseSchemaDataWarehouseTable,
            DatabaseSchemaViewTable,
            DatabaseSchemaBatchExportTable,
        ],
    ]


class QueryResponseAlternative(
    RootModel[
        Union[
            dict[str, Any],
            QueryResponseAlternative1,
            QueryResponseAlternative2,
            QueryResponseAlternative3,
            QueryResponseAlternative4,
            QueryResponseAlternative5,
            QueryResponseAlternative6,
            QueryResponseAlternative7,
            QueryResponseAlternative8,
            QueryResponseAlternative9,
            QueryResponseAlternative10,
            QueryResponseAlternative12,
            QueryResponseAlternative13,
            QueryResponseAlternative14,
            QueryResponseAlternative15,
            QueryResponseAlternative16,
            QueryResponseAlternative17,
            Any,
            QueryResponseAlternative18,
            QueryResponseAlternative19,
            QueryResponseAlternative20,
            QueryResponseAlternative21,
            QueryResponseAlternative22,
            QueryResponseAlternative24,
            QueryResponseAlternative25,
            QueryResponseAlternative26,
            QueryResponseAlternative27,
            QueryResponseAlternative28,
            QueryResponseAlternative29,
            QueryResponseAlternative30,
            QueryResponseAlternative31,
            QueryResponseAlternative32,
            QueryResponseAlternative33,
            QueryResponseAlternative36,
            QueryResponseAlternative37,
        ]
    ]
):
    root: Union[
        dict[str, Any],
        QueryResponseAlternative1,
        QueryResponseAlternative2,
        QueryResponseAlternative3,
        QueryResponseAlternative4,
        QueryResponseAlternative5,
        QueryResponseAlternative6,
        QueryResponseAlternative7,
        QueryResponseAlternative8,
        QueryResponseAlternative9,
        QueryResponseAlternative10,
        QueryResponseAlternative12,
        QueryResponseAlternative13,
        QueryResponseAlternative14,
        QueryResponseAlternative15,
        QueryResponseAlternative16,
        QueryResponseAlternative17,
        Any,
        QueryResponseAlternative18,
        QueryResponseAlternative19,
        QueryResponseAlternative20,
        QueryResponseAlternative21,
        QueryResponseAlternative22,
        QueryResponseAlternative24,
        QueryResponseAlternative25,
        QueryResponseAlternative26,
        QueryResponseAlternative27,
        QueryResponseAlternative28,
        QueryResponseAlternative29,
        QueryResponseAlternative30,
        QueryResponseAlternative31,
        QueryResponseAlternative32,
        QueryResponseAlternative33,
        QueryResponseAlternative36,
        QueryResponseAlternative37,
    ]


class DatabaseSchemaQueryResponse(BaseModel):
    model_config = ConfigDict(
        extra="forbid",
    )
    tables: dict[
        str,
        Union[
            DatabaseSchemaPostHogTable,
            DatabaseSchemaDataWarehouseTable,
            DatabaseSchemaViewTable,
            DatabaseSchemaBatchExportTable,
        ],
    ]


class ExperimentFunnelQuery(BaseModel):
    model_config = ConfigDict(
        extra="forbid",
    )
    kind: Literal["ExperimentFunnelQuery"] = "ExperimentFunnelQuery"
    modifiers: Optional[HogQLQueryModifiers] = Field(
        default=None, description="Modifiers used when performing the query"
    )
    response: Optional[ExperimentFunnelQueryResponse] = None
    source: FunnelsQuery
    variants: list[str]


class FunnelPathsFilter(BaseModel):
    model_config = ConfigDict(
        extra="forbid",
    )
    funnelPathType: Optional[FunnelPathType] = None
    funnelSource: FunnelsQuery
    funnelStep: Optional[int] = None


class FunnelsActorsQuery(BaseModel):
    model_config = ConfigDict(
        extra="forbid",
    )
    funnelCustomSteps: Optional[list[int]] = Field(
        default=None,
        description=(
            "Custom step numbers to get persons for. This overrides `funnelStep`. Primarily for correlation use."
        ),
    )
    funnelStep: Optional[int] = Field(
        default=None,
        description=(
            "Index of the step for which we want to get the timestamp for, per person. Positive for converted persons,"
            " negative for dropped of persons."
        ),
    )
    funnelStepBreakdown: Optional[Union[str, float, list[Union[str, float]]]] = Field(
        default=None,
        description=(
            "The breakdown value for which to get persons for. This is an array for person and event properties, a"
            " string for groups and an integer for cohorts."
        ),
    )
    funnelTrendsDropOff: Optional[bool] = None
    funnelTrendsEntrancePeriodStart: Optional[str] = Field(
        default=None,
        description="Used together with `funnelTrendsDropOff` for funnels time conversion date for the persons modal.",
    )
    includeRecordings: Optional[bool] = None
    kind: Literal["FunnelsActorsQuery"] = "FunnelsActorsQuery"
    modifiers: Optional[HogQLQueryModifiers] = Field(
        default=None, description="Modifiers used when performing the query"
    )
    response: Optional[ActorsQueryResponse] = None
    source: FunnelsQuery


class PathsQuery(BaseModel):
    model_config = ConfigDict(
        extra="forbid",
    )
    aggregation_group_type_index: Optional[int] = Field(default=None, description="Groups aggregation")
    dateRange: Optional[InsightDateRange] = Field(default=None, description="Date range for the query")
    filterTestAccounts: Optional[bool] = Field(
        default=False, description="Exclude internal and test users by applying the respective filters"
    )
    funnelPathsFilter: Optional[FunnelPathsFilter] = Field(
        default=None, description="Used for displaying paths in relation to funnel steps."
    )
    kind: Literal["PathsQuery"] = "PathsQuery"
    modifiers: Optional[HogQLQueryModifiers] = Field(
        default=None, description="Modifiers used when performing the query"
    )
    pathsFilter: PathsFilter = Field(..., description="Properties specific to the paths insight")
    properties: Optional[
        Union[
            list[
                Union[
                    EventPropertyFilter,
                    PersonPropertyFilter,
                    ElementPropertyFilter,
                    SessionPropertyFilter,
                    CohortPropertyFilter,
                    RecordingPropertyFilter,
                    LogEntryPropertyFilter,
                    GroupPropertyFilter,
                    FeaturePropertyFilter,
                    HogQLPropertyFilter,
                    EmptyPropertyFilter,
                    DataWarehousePropertyFilter,
                    DataWarehousePersonPropertyFilter,
                ]
            ],
            PropertyGroupFilter,
        ]
    ] = Field(default=[], description="Property filters for all series")
    response: Optional[PathsQueryResponse] = None
    samplingFactor: Optional[float] = Field(default=None, description="Sampling rate")


class DatabaseSchemaQuery(BaseModel):
    model_config = ConfigDict(
        extra="forbid",
    )
    kind: Literal["DatabaseSchemaQuery"] = "DatabaseSchemaQuery"
    modifiers: Optional[HogQLQueryModifiers] = Field(
        default=None, description="Modifiers used when performing the query"
    )
    response: Optional[DatabaseSchemaQueryResponse] = None


class FunnelCorrelationQuery(BaseModel):
    model_config = ConfigDict(
        extra="forbid",
    )
    funnelCorrelationEventExcludePropertyNames: Optional[list[str]] = None
    funnelCorrelationEventNames: Optional[list[str]] = None
    funnelCorrelationExcludeEventNames: Optional[list[str]] = None
    funnelCorrelationExcludeNames: Optional[list[str]] = None
    funnelCorrelationNames: Optional[list[str]] = None
    funnelCorrelationType: FunnelCorrelationResultsType
    kind: Literal["FunnelCorrelationQuery"] = "FunnelCorrelationQuery"
    response: Optional[FunnelCorrelationResponse] = None
    source: FunnelsActorsQuery


class InsightVizNode(BaseModel):
    model_config = ConfigDict(
        extra="forbid",
    )
    embedded: Optional[bool] = Field(default=None, description="Query is embedded inside another bordered component")
    full: Optional[bool] = Field(
        default=None, description="Show with most visual options enabled. Used in insight scene."
    )
    hidePersonsModal: Optional[bool] = None
    kind: Literal["InsightVizNode"] = "InsightVizNode"
    showCorrelationTable: Optional[bool] = None
    showFilters: Optional[bool] = None
    showHeader: Optional[bool] = None
    showLastComputation: Optional[bool] = None
    showLastComputationRefresh: Optional[bool] = None
    showResults: Optional[bool] = None
    showTable: Optional[bool] = None
    source: Union[TrendsQuery, FunnelsQuery, RetentionQuery, PathsQuery, StickinessQuery, LifecycleQuery] = Field(
        ..., discriminator="kind"
    )
    suppressSessionAnalysisWarning: Optional[bool] = None
    vizSpecificOptions: Optional[VizSpecificOptions] = None


class FunnelCorrelationActorsQuery(BaseModel):
    model_config = ConfigDict(
        extra="forbid",
    )
    funnelCorrelationPersonConverted: Optional[bool] = None
    funnelCorrelationPersonEntity: Optional[Union[EventsNode, ActionsNode, DataWarehouseNode]] = None
    funnelCorrelationPropertyValues: Optional[
        list[
            Union[
                EventPropertyFilter,
                PersonPropertyFilter,
                ElementPropertyFilter,
                SessionPropertyFilter,
                CohortPropertyFilter,
                RecordingPropertyFilter,
                LogEntryPropertyFilter,
                GroupPropertyFilter,
                FeaturePropertyFilter,
                HogQLPropertyFilter,
                EmptyPropertyFilter,
                DataWarehousePropertyFilter,
                DataWarehousePersonPropertyFilter,
            ]
        ]
    ] = None
    includeRecordings: Optional[bool] = None
    kind: Literal["FunnelCorrelationActorsQuery"] = "FunnelCorrelationActorsQuery"
    modifiers: Optional[HogQLQueryModifiers] = Field(
        default=None, description="Modifiers used when performing the query"
    )
    response: Optional[ActorsQueryResponse] = None
    source: FunnelCorrelationQuery


class InsightActorsQuery(BaseModel):
    model_config = ConfigDict(
        extra="forbid",
    )
    breakdown: Optional[Union[str, list[str], int]] = None
    compare: Optional[Compare] = None
    day: Optional[Union[str, int]] = None
    includeRecordings: Optional[bool] = None
    interval: Optional[int] = Field(
        default=None, description="An interval selected out of available intervals in source query."
    )
    kind: Literal["InsightActorsQuery"] = "InsightActorsQuery"
    modifiers: Optional[HogQLQueryModifiers] = Field(
        default=None, description="Modifiers used when performing the query"
    )
    response: Optional[ActorsQueryResponse] = None
    series: Optional[int] = None
    source: Union[TrendsQuery, FunnelsQuery, RetentionQuery, PathsQuery, StickinessQuery, LifecycleQuery] = Field(
        ..., discriminator="kind"
    )
    status: Optional[str] = None


class InsightActorsQueryOptions(BaseModel):
    model_config = ConfigDict(
        extra="forbid",
    )
    kind: Literal["InsightActorsQueryOptions"] = "InsightActorsQueryOptions"
    response: Optional[InsightActorsQueryOptionsResponse] = None
    source: Union[InsightActorsQuery, FunnelsActorsQuery, FunnelCorrelationActorsQuery]


class ActorsQuery(BaseModel):
    model_config = ConfigDict(
        extra="forbid",
    )
    fixedProperties: Optional[
        list[Union[PersonPropertyFilter, CohortPropertyFilter, HogQLPropertyFilter, EmptyPropertyFilter]]
    ] = Field(
        default=None,
        description=(
            "Currently only person filters supported. No filters for querying groups. See `filter_conditions()` in"
            " actor_strategies.py."
        ),
    )
    kind: Literal["ActorsQuery"] = "ActorsQuery"
    limit: Optional[int] = None
    modifiers: Optional[HogQLQueryModifiers] = Field(
        default=None, description="Modifiers used when performing the query"
    )
    offset: Optional[int] = None
    orderBy: Optional[list[str]] = None
    properties: Optional[
        list[Union[PersonPropertyFilter, CohortPropertyFilter, HogQLPropertyFilter, EmptyPropertyFilter]]
    ] = Field(
        default=None,
        description=(
            "Currently only person filters supported. No filters for querying groups. See `filter_conditions()` in"
            " actor_strategies.py."
        ),
    )
    response: Optional[ActorsQueryResponse] = None
    search: Optional[str] = None
    select: Optional[list[str]] = None
    source: Optional[Union[InsightActorsQuery, FunnelsActorsQuery, FunnelCorrelationActorsQuery, HogQLQuery]] = None


class DataTableNode(BaseModel):
    model_config = ConfigDict(
        extra="forbid",
    )
    allowSorting: Optional[bool] = Field(
        default=None, description="Can the user click on column headers to sort the table? (default: true)"
    )
    columns: Optional[list[str]] = Field(
        default=None, description="Columns shown in the table, unless the `source` provides them."
    )
    embedded: Optional[bool] = Field(default=None, description="Uses the embedded version of LemonTable")
    expandable: Optional[bool] = Field(
        default=None, description="Can expand row to show raw event data (default: true)"
    )
    full: Optional[bool] = Field(default=None, description="Show with most visual options enabled. Used in scenes.")
    hiddenColumns: Optional[list[str]] = Field(
        default=None, description="Columns that aren't shown in the table, even if in columns or returned data"
    )
    kind: Literal["DataTableNode"] = "DataTableNode"
    propertiesViaUrl: Optional[bool] = Field(default=None, description="Link properties via the URL (default: false)")
    response: Optional[
        Union[
            dict[str, Any],
            Response,
            Response1,
            Response2,
            Response3,
            Response4,
            Response6,
            Response7,
            Response8,
            Response9,
            Response10,
            Response11,
        ]
    ] = None
    showActions: Optional[bool] = Field(default=None, description="Show the kebab menu at the end of the row")
    showColumnConfigurator: Optional[bool] = Field(
        default=None, description="Show a button to configure the table's columns if possible"
    )
    showDateRange: Optional[bool] = Field(default=None, description="Show date range selector")
    showElapsedTime: Optional[bool] = Field(default=None, description="Show the time it takes to run a query")
    showEventFilter: Optional[bool] = Field(
        default=None, description="Include an event filter above the table (EventsNode only)"
    )
    showExport: Optional[bool] = Field(default=None, description="Show the export button")
    showHogQLEditor: Optional[bool] = Field(default=None, description="Include a HogQL query editor above HogQL tables")
    showOpenEditorButton: Optional[bool] = Field(
        default=None, description="Show a button to open the current query as a new insight. (default: true)"
    )
    showPersistentColumnConfigurator: Optional[bool] = Field(
        default=None, description="Show a button to configure and persist the table's default columns if possible"
    )
    showPropertyFilter: Optional[Union[bool, list[TaxonomicFilterGroupType]]] = Field(
        default=None, description="Include a property filter above the table"
    )
    showReload: Optional[bool] = Field(default=None, description="Show a reload button")
    showResultsTable: Optional[bool] = Field(default=None, description="Show a results table")
    showSavedQueries: Optional[bool] = Field(default=None, description="Shows a list of saved queries")
    showSearch: Optional[bool] = Field(default=None, description="Include a free text search field (PersonsNode only)")
    showTestAccountFilters: Optional[bool] = Field(default=None, description="Show filter to exclude test accounts")
    showTimings: Optional[bool] = Field(default=None, description="Show a detailed query timing breakdown")
    source: Union[
        EventsNode,
        EventsQuery,
        PersonsNode,
        ActorsQuery,
        HogQLQuery,
        WebOverviewQuery,
        WebStatsTableQuery,
        WebExternalClicksTableQuery,
        WebTopClicksQuery,
        WebGoalsQuery,
        SessionAttributionExplorerQuery,
        ErrorTrackingQuery,
        ExperimentFunnelQuery,
        ExperimentTrendQuery,
    ] = Field(..., description="Source of the events")


class HogQLAutocomplete(BaseModel):
    model_config = ConfigDict(
        extra="forbid",
    )
    endPosition: int = Field(..., description="End position of the editor word")
    filters: Optional[HogQLFilters] = Field(default=None, description="Table to validate the expression against")
    globals: Optional[dict[str, Any]] = Field(default=None, description="Global values in scope")
    kind: Literal["HogQLAutocomplete"] = "HogQLAutocomplete"
    language: HogLanguage = Field(..., description="Language to validate")
    modifiers: Optional[HogQLQueryModifiers] = Field(
        default=None, description="Modifiers used when performing the query"
    )
    query: str = Field(..., description="Query to validate")
    response: Optional[HogQLAutocompleteResponse] = None
    sourceQuery: Optional[
        Union[
            EventsNode,
            ActionsNode,
            PersonsNode,
            EventsQuery,
            ActorsQuery,
            InsightActorsQuery,
            InsightActorsQueryOptions,
            SessionsTimelineQuery,
            HogQuery,
            HogQLQuery,
            HogQLMetadata,
            HogQLAutocomplete,
            WebOverviewQuery,
            WebStatsTableQuery,
            WebExternalClicksTableQuery,
            WebTopClicksQuery,
            WebGoalsQuery,
            SessionAttributionExplorerQuery,
            ErrorTrackingQuery,
            ExperimentFunnelQuery,
            ExperimentTrendQuery,
        ]
    ] = Field(default=None, description="Query in whose context to validate.")
    startPosition: int = Field(..., description="Start position of the editor word")


class HogQLMetadata(BaseModel):
    model_config = ConfigDict(
        extra="forbid",
    )
    debug: Optional[bool] = Field(
        default=None, description="Enable more verbose output, usually run from the /debug page"
    )
    filters: Optional[HogQLFilters] = Field(default=None, description="Extra filters applied to query via {filters}")
    globals: Optional[dict[str, Any]] = Field(default=None, description="Extra globals for the query")
    kind: Literal["HogQLMetadata"] = "HogQLMetadata"
    language: HogLanguage = Field(..., description="Language to validate")
    modifiers: Optional[HogQLQueryModifiers] = Field(
        default=None, description="Modifiers used when performing the query"
    )
    query: str = Field(..., description="Query to validate")
    response: Optional[HogQLMetadataResponse] = None
    sourceQuery: Optional[
        Union[
            EventsNode,
            ActionsNode,
            PersonsNode,
            EventsQuery,
            ActorsQuery,
            InsightActorsQuery,
            InsightActorsQueryOptions,
            SessionsTimelineQuery,
            HogQuery,
            HogQLQuery,
            HogQLMetadata,
            HogQLAutocomplete,
            WebOverviewQuery,
            WebStatsTableQuery,
            WebExternalClicksTableQuery,
            WebTopClicksQuery,
            WebGoalsQuery,
            SessionAttributionExplorerQuery,
            ErrorTrackingQuery,
            ExperimentFunnelQuery,
            ExperimentTrendQuery,
        ]
    ] = Field(
        default=None,
        description='Query within which "expr" and "template" are validated. Defaults to "select * from events"',
    )


class QueryRequest(BaseModel):
    model_config = ConfigDict(
        extra="forbid",
    )
    async_: Optional[bool] = Field(
        default=None,
        alias="async",
        description=(
            "(Experimental) Whether to run the query asynchronously. Defaults to False. If True, the `id` of the query"
            " can be used to check the status and to cancel it."
        ),
        examples=[True],
    )
    client_query_id: Optional[str] = Field(
        default=None, description="Client provided query ID. Can be used to retrieve the status or cancel the query."
    )
    filters_override: Optional[DashboardFilter] = None
    query: Union[
        EventsNode,
        ActionsNode,
        PersonsNode,
        DataWarehouseNode,
        EventsQuery,
        ActorsQuery,
        InsightActorsQuery,
        InsightActorsQueryOptions,
        SessionsTimelineQuery,
        HogQuery,
        HogQLQuery,
        HogQLMetadata,
        HogQLAutocomplete,
        WebOverviewQuery,
        WebStatsTableQuery,
        WebExternalClicksTableQuery,
        WebTopClicksQuery,
        WebGoalsQuery,
        SessionAttributionExplorerQuery,
        ErrorTrackingQuery,
        ExperimentFunnelQuery,
        ExperimentTrendQuery,
        DataVisualizationNode,
        DataTableNode,
        SavedInsightNode,
        InsightVizNode,
        TrendsQuery,
        FunnelsQuery,
        RetentionQuery,
        PathsQuery,
        StickinessQuery,
        LifecycleQuery,
        FunnelCorrelationQuery,
        DatabaseSchemaQuery,
    ] = Field(
        ...,
        description=(
            "Submit a JSON string representing a query for PostHog data analysis, for example a HogQL query.\n\nExample"
            ' payload:\n\n```\n\n{"query": {"kind": "HogQLQuery", "query": "select * from events limit'
            ' 100"}}\n\n```\n\nFor more details on HogQL queries, see the [PostHog HogQL'
            " documentation](/docs/hogql#api-access)."
        ),
        discriminator="kind",
    )
    refresh: Optional[Union[bool, str]] = None


class QuerySchemaRoot(
    RootModel[
        Union[
            EventsNode,
            ActionsNode,
            PersonsNode,
            DataWarehouseNode,
            EventsQuery,
            ActorsQuery,
            InsightActorsQuery,
            InsightActorsQueryOptions,
            SessionsTimelineQuery,
            HogQuery,
            HogQLQuery,
            HogQLMetadata,
            HogQLAutocomplete,
            WebOverviewQuery,
            WebStatsTableQuery,
            WebExternalClicksTableQuery,
            WebTopClicksQuery,
            WebGoalsQuery,
            SessionAttributionExplorerQuery,
            ErrorTrackingQuery,
            ExperimentFunnelQuery,
            ExperimentTrendQuery,
            DataVisualizationNode,
            DataTableNode,
            SavedInsightNode,
            InsightVizNode,
            TrendsQuery,
            FunnelsQuery,
            RetentionQuery,
            PathsQuery,
            StickinessQuery,
            LifecycleQuery,
            FunnelCorrelationQuery,
            DatabaseSchemaQuery,
        ]
    ]
):
    root: Union[
        EventsNode,
        ActionsNode,
        PersonsNode,
        DataWarehouseNode,
        EventsQuery,
        ActorsQuery,
        InsightActorsQuery,
        InsightActorsQueryOptions,
        SessionsTimelineQuery,
        HogQuery,
        HogQLQuery,
        HogQLMetadata,
        HogQLAutocomplete,
        WebOverviewQuery,
        WebStatsTableQuery,
        WebExternalClicksTableQuery,
        WebTopClicksQuery,
        WebGoalsQuery,
        SessionAttributionExplorerQuery,
        ErrorTrackingQuery,
        ExperimentFunnelQuery,
        ExperimentTrendQuery,
        DataVisualizationNode,
        DataTableNode,
        SavedInsightNode,
        InsightVizNode,
        TrendsQuery,
        FunnelsQuery,
        RetentionQuery,
        PathsQuery,
        StickinessQuery,
        LifecycleQuery,
        FunnelCorrelationQuery,
        DatabaseSchemaQuery,
    ] = Field(..., discriminator="kind")


PropertyGroupFilterValue.model_rebuild()
QueryRequest.model_rebuild()<|MERGE_RESOLUTION|>--- conflicted
+++ resolved
@@ -629,11 +629,8 @@
         extra="forbid",
     )
     bytecode: list
-<<<<<<< HEAD
     locals: list
     upvalues: list
-=======
->>>>>>> 78dc9d01
 
 
 class HogLanguage(StrEnum):
