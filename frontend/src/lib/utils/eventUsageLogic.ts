/* This file contains the logic to report custom frontend events */
import { kea } from 'kea'
import { keyMapping } from 'lib/components/PropertyKeyInfo'
import posthog from 'posthog-js'
import { userLogic } from 'scenes/userLogic'
import { eventUsageLogicType } from './eventUsageLogicType'
import { AnnotationType, FilterType, DashboardType, PersonType, DashboardMode, HotKeys, GlobalHotKeys } from '~/types'
import { ViewType } from 'scenes/insights/insightLogic'
import dayjs from 'dayjs'
import { preflightLogic } from 'scenes/PreflightCheck/logic'

const keyMappingKeys = Object.keys(keyMapping.event)

export enum DashboardEventSource {
    LongPress = 'long_press',
    MoreDropdown = 'more_dropdown',
    DashboardHeader = 'dashboard_header',
    Hotkey = 'hotkey',
    InputEnter = 'input_enter',
    Toast = 'toast',
    Browser = 'browser',
    AddDescription = 'add_description',
}

export const eventUsageLogic = kea<
    eventUsageLogicType<AnnotationType, FilterType, DashboardType, PersonType, DashboardMode, DashboardEventSource>
>({
    connect: [preflightLogic],
    actions: {
        reportAnnotationViewed: (annotations: AnnotationType[] | null) => ({ annotations }),
        reportPersonDetailViewed: (person: PersonType) => ({ person }),
        reportInsightViewed: (filters: Partial<FilterType>, isFirstLoad: boolean) => ({ filters, isFirstLoad }),
        reportBookmarkletDragged: true,
        reportIngestionBookmarkletCollapsible: (activePanels: string[]) => ({ activePanels }),
        reportProjectCreationSubmitted: (projectCount: number, nameLength: number) => ({ projectCount, nameLength }),
        reportDemoWarningDismissed: (key: string) => ({ key }),
        reportOnboardingStepTriggered: (stepKey: string, extraArgs: Record<string, string | number | boolean>) => ({
            stepKey,
            extraArgs,
        }),
        reportBulkInviteAttempted: (inviteesCount: number, namesCount: number) => ({ inviteesCount, namesCount }),
        reportInviteAttempted: (nameProvided: boolean, instanceEmailAvailable: boolean) => ({
            nameProvided,
            instanceEmailAvailable,
        }),
        reportFunnelCalculated: (
            eventCount: number,
            actionCount: number,
            interval: string,
            success: boolean,
            error?: string
        ) => ({
            eventCount,
            actionCount,
            interval,
            success,
            error,
        }),
        reportPersonPropertyUpdated: (
            action: 'added' | 'updated' | 'removed',
            totalProperties: number,
            oldPropertyType?: string,
            newPropertyType?: string
        ) => ({ action, totalProperties, oldPropertyType, newPropertyType }),
        reportDashboardViewed: (dashboard: DashboardType, hasShareToken: boolean) => ({ dashboard, hasShareToken }),
        reportDashboardModeToggled: (mode: DashboardMode, source: DashboardEventSource | null) => ({ mode, source }),
        reportDashboardRefreshed: (lastRefreshed?: string | dayjs.Dayjs | null) => ({ lastRefreshed }),
        reportDashboardDateRangeChanged: (dateFrom?: string | dayjs.Dayjs, dateTo?: string | dayjs.Dayjs | null) => ({
            dateFrom,
            dateTo,
        }),
        reportDashboardPinToggled: (pinned: boolean, source: 'more_dropdown' | 'main_nav' | 'dashboards_list') => ({
            pinned,
            source,
        }),
        reportDashboardDropdownNavigation: true,
        reportDashboardFrontEndUpdate: (
            attribute: 'name' | 'description' | 'tags',
            originalLength: number,
            newLength: number
        ) => ({ attribute, originalLength, newLength }),
        reportDashboardShareToggled: (isShared: boolean) => ({ isShared }),
        reportUpgradeModalShown: (featureName: string) => ({ featureName }),
        reportHotkeyNavigation: (scope: 'global' | 'insights', hotkey: HotKeys | GlobalHotKeys) => ({ scope, hotkey }),
        reportIngestionLandingSeen: (isGridView: boolean) => ({ isGridView }),
        reportTimezoneComponentViewed: (
            component: 'label' | 'indicator',
            project_timezone?: string,
            device_timezone?: string
        ) => ({ component, project_timezone, device_timezone }),
        reportTestAccountFiltersUpdated: (filters: Record<string, any>[]) => ({ filters }),
        reportProjectHomeItemClicked: (
            module: string,
            item: string,
            extraProps?: Record<string, string | boolean | number | undefined>
        ) => ({ module, item, extraProps }),
        reportProjectHomeSeen: (teamHasData: boolean) => ({ teamHasData }),
<<<<<<< HEAD
        reportInsightHistoryItemClicked: (itemType: string, displayLocation?: string) => ({
            itemType,
            displayLocation,
=======
        reportEventSearched: (searchTerm: string, extraProps?: Record<string, number>) => ({
            searchTerm,
            extraProps,
>>>>>>> 99ff639c
        }),
    },
    listeners: {
        reportAnnotationViewed: async ({ annotations }, breakpoint) => {
            if (!annotations) {
                // If value is `null` the component has been unmounted, don't report
                return
            }

            await breakpoint(500) // Debounce calls to make sure we don't report accidentally hovering over an annotation.

            for (const annotation of annotations) {
                /* Report one event per annotation */
                const properties = {
                    total_items_count: annotations.length,
                    content_length: annotation.content.length,
                    scope: annotation.scope,
                    deleted: annotation.deleted,
                    created_by_me: annotation.created_by && annotation.created_by?.uuid === userLogic.values.user?.uuid,
                    creation_type: annotation.creation_type,
                    created_at: annotation.created_at,
                    updated_at: annotation.updated_at,
                }
                posthog.capture('annotation viewed', properties)
            }
        },
        reportPersonDetailViewed: async ({ person }: { person: PersonType }, breakpoint) => {
            await breakpoint(500)

            let custom_properties_count = 0
            let posthog_properties_count = 0
            for (const prop of Object.keys(person.properties)) {
                if (keyMappingKeys.includes(prop)) {
                    posthog_properties_count += 1
                } else {
                    custom_properties_count += 1
                }
            }

            const properties = {
                properties_count: Object.keys(person.properties).length,
                is_identified: person.is_identified,
                has_email: !!person.properties.email,
                has_name: !!person.properties.name,
                custom_properties_count,
                posthog_properties_count,
            }
            posthog.capture('person viewed', properties)
        },
        reportInsightViewed: async ({ filters, isFirstLoad }, breakpoint) => {
            await breakpoint(500) // Debounce to avoid noisy events from changing filters multiple times

            // Reports `insight viewed` event
            const { display, interval, date_from, date_to, filter_test_accounts, formula, insight } = filters

            const properties: Record<string, any> = {
                is_first_component_load: isFirstLoad,
                insight,
                display,
                interval,
                date_from,
                date_to,
                filter_test_accounts,
                formula,
                filters_count: filters.properties?.length || 0, // Only counts general filters (i.e. not per-event filters)
                events_count: filters.events?.length || 0, // Number of event lines in insights graph; number of steps in funnel
                actions_count: filters.actions?.length || 0, // Number of action lines in insights graph; number of steps in funnel
            }

            properties.total_event_actions_count = (properties.events_count || 0) + (properties.actions_count || 0)

            let totalEventActionFilters = 0
            filters.events?.forEach((event) => {
                if (event.properties?.length) {
                    totalEventActionFilters += event.properties.length
                }
            })
            filters.actions?.forEach((action) => {
                if (action.properties?.length) {
                    totalEventActionFilters += action.properties.length
                }
            })

            // The total # of filters applied on events and actions.
            properties.total_event_action_filters_count = totalEventActionFilters

            // Custom properties for each insight
            if (insight === 'TRENDS') {
                properties.breakdown_type = filters.breakdown_type
                properties.breakdown = filters.breakdown
            } else if (insight === 'SESSIONS') {
                properties.session_distribution = filters.session
            } else if (insight === 'FUNNELS') {
                properties.session_distribution = filters.session
            } else if (insight === 'RETENTION') {
                properties.period = filters.period
                properties.date_to = filters.date_to
                properties.retention_type = filters.retentionType
                const cohortizingEvent = filters.target_entity
                const retainingEvent = filters.returning_entity
                properties.same_retention_and_cohortizing_event =
                    cohortizingEvent?.id == retainingEvent?.id && cohortizingEvent?.type == retainingEvent?.type
            } else if (insight === 'PATHS') {
                properties.path_type = filters.path_type
                properties.has_start_point = !!filters.start_point
            } else if (insight === 'STICKINESS') {
                properties.stickiness_days = filters.stickiness_days
            }

            posthog.capture('insight viewed', properties)
        },
        reportDashboardViewed: async ({ dashboard, hasShareToken }, breakpoint) => {
            await breakpoint(500) // Debounce to avoid noisy events from continuous navigation
            const { created_at, is_shared, pinned, creation_mode } = dashboard
            const properties: Record<string, any> = {
                created_at,
                is_shared,
                pinned,
                creation_mode,
                sample_items_count: 0,
                item_count: dashboard.items.length,
                created_by_system: !dashboard.created_by,
                has_share_token: hasShareToken, // if the dashboard is being viewed in `public` mode
            }

            for (const item of dashboard.items) {
                const key = `${item.filters?.insight?.toLowerCase() || ViewType.TRENDS}_count`
                if (!properties[key]) {
                    properties[key] = 1
                } else {
                    properties[key] += 1
                }
                properties.sample_items_count += item.is_sample ? 1 : 0
            }

            posthog.capture('viewed dashboard', properties)
        },
        reportBookmarkletDragged: async (_, breakpoint) => {
            await breakpoint(500)
            posthog.capture('bookmarklet drag start')
        },
        reportIngestionBookmarkletCollapsible: async ({ activePanels }, breakpoint) => {
            breakpoint(500)
            const action = activePanels.includes('bookmarklet') ? 'shown' : 'hidden'
            posthog.capture(`ingestion bookmarklet panel ${action}`)
        },
        reportProjectCreationSubmitted: async ({
            projectCount,
            nameLength,
        }: {
            projectCount?: number
            nameLength: number
        }) => {
            posthog.capture('project create submitted', {
                current_project_count: projectCount,
                name_length: nameLength,
            })
        },
        reportDemoWarningDismissed: async ({ key }) => {
            posthog.capture('demo warning dismissed', { warning_key: key })
        },
        reportOnboardingStepTriggered: async ({ stepKey, extraArgs }) => {
            // Fired after the user attempts to start an onboarding step (e.g. clicking on create project)
            posthog.capture('onboarding step triggered', { step: stepKey, ...extraArgs })
        },
        reportBulkInviteAttempted: async ({
            inviteesCount,
            namesCount,
        }: {
            inviteesCount: number
            namesCount: number
        }) => {
            // namesCount -> Number of invitees for which a name was provided
            posthog.capture('bulk invite attempted', { invitees_count: inviteesCount, name_count: namesCount })
        },
        reportInviteAttempted: async ({ nameProvided, instanceEmailAvailable }) => {
            posthog.capture('team invite attempted', {
                name_provided: nameProvided,
                instance_email_available: instanceEmailAvailable,
            })
        },
        reportFunnelCalculated: async ({ eventCount, actionCount, interval, success, error }) => {
            posthog.capture('funnel result calculated', {
                event_count: eventCount,
                action_count: actionCount,
                total_count_actions_events: eventCount + actionCount,
                interval: interval,
                success: success,
                error: error,
            })
        },
        reportPersonPropertyUpdated: async ({ action, totalProperties, oldPropertyType, newPropertyType }) => {
            posthog.capture(`person property ${action}`, {
                old_property_type: oldPropertyType !== 'undefined' ? oldPropertyType : undefined,
                new_property_type: newPropertyType !== 'undefined' ? newPropertyType : undefined,
                total_properties: totalProperties,
            })
        },
        reportDashboardModeToggled: async ({ mode, source }) => {
            posthog.capture('dashboard mode toggled', { mode, source })
        },
        reportDashboardRefreshed: async ({ lastRefreshed }) => {
            posthog.capture(`dashboard refreshed`, { last_refreshed: lastRefreshed?.toString() })
        },
        reportDashboardDateRangeChanged: async ({ dateFrom, dateTo }) => {
            posthog.capture(`dashboard date range changed`, {
                date_from: dateFrom?.toString(),
                date_to: dateTo?.toString(),
            })
        },
        reportDashboardPinToggled: async (payload) => {
            posthog.capture(`dashboard pin toggled`, payload)
        },
        reportDashboardDropdownNavigation: async () => {
            /* Triggered when a user navigates using the dropdown in the header.
             */
            posthog.capture(`dashboard dropdown navigated`)
        },
        reportDashboardFrontEndUpdate: async ({ attribute, originalLength, newLength }) => {
            posthog.capture(`dashboard frontend updated`, {
                attribute,
                original_length: originalLength,
                new_length: newLength,
            })
        },
        reportDashboardShareToggled: async ({ isShared }) => {
            posthog.capture(`dashboard share toggled`, { is_shared: isShared })
        },
        reportUpgradeModalShown: async (payload) => {
            posthog.capture('upgrade modal shown', payload)
        },
        reportHotkeyNavigation: async (payload) => {
            posthog.capture('hotkey navigation', payload)
        },
        reportTimezoneComponentViewed: async (payload) => {
            posthog.capture('timezone component viewed', payload)
        },
        reportTestAccountFiltersUpdated: async ({ filters }) => {
            const payload = {
                filters_count: filters.length,
                filters: filters.map((filter) => {
                    return { key: filter.key, operator: filter.operator, value_length: filter.value.length }
                }),
            }
            posthog.capture('test account filters updated', payload)
        },
        reportIngestionLandingSeen: async ({ isGridView }) => {
            posthog.capture('ingestion landing seen', { grid_view: isGridView })
        },
        reportProjectHomeItemClicked: async ({ module, item, extraProps }) => {
            const defaultProps = { module, item }
            const eventProps = extraProps ? { ...defaultProps, ...extraProps } : defaultProps
            posthog.capture('project home item clicked', eventProps)
        },
        reportProjectHomeSeen: async ({ teamHasData }) => {
            posthog.capture('project home seen', { team_has_data: teamHasData })
        },
<<<<<<< HEAD
        reportInsightHistoryItemClicked: async ({ itemType, displayLocation }) => {
            posthog.capture('insight history item clicked', { item_type: itemType, display_location: displayLocation })
            if (displayLocation === 'project home') {
                // Special case to help w/ project home reporting.
                posthog.capture('project home item clicked', {
                    module: 'insights',
                    item: 'recent_analysis',
                    item_type: itemType,
                    display_location: displayLocation,
                })
=======
        reportEventSearched: async ({ searchTerm, extraProps }) => {
            // This event is only captured on PostHog Cloud
            if (preflightLogic.values.realm === 'cloud') {
                // Triggered when a search is executed for an action/event (mainly for use on insights)
                posthog.capture('event searched', { searchTerm, ...extraProps })
>>>>>>> 99ff639c
            }
        },
    },
})<|MERGE_RESOLUTION|>--- conflicted
+++ resolved
@@ -95,15 +95,14 @@
             extraProps?: Record<string, string | boolean | number | undefined>
         ) => ({ module, item, extraProps }),
         reportProjectHomeSeen: (teamHasData: boolean) => ({ teamHasData }),
-<<<<<<< HEAD
         reportInsightHistoryItemClicked: (itemType: string, displayLocation?: string) => ({
             itemType,
             displayLocation,
-=======
+        }),
+
         reportEventSearched: (searchTerm: string, extraProps?: Record<string, number>) => ({
             searchTerm,
             extraProps,
->>>>>>> 99ff639c
         }),
     },
     listeners: {
@@ -361,7 +360,7 @@
         reportProjectHomeSeen: async ({ teamHasData }) => {
             posthog.capture('project home seen', { team_has_data: teamHasData })
         },
-<<<<<<< HEAD
+
         reportInsightHistoryItemClicked: async ({ itemType, displayLocation }) => {
             posthog.capture('insight history item clicked', { item_type: itemType, display_location: displayLocation })
             if (displayLocation === 'project home') {
@@ -372,13 +371,14 @@
                     item_type: itemType,
                     display_location: displayLocation,
                 })
-=======
+            }
+        },
+
         reportEventSearched: async ({ searchTerm, extraProps }) => {
             // This event is only captured on PostHog Cloud
             if (preflightLogic.values.realm === 'cloud') {
                 // Triggered when a search is executed for an action/event (mainly for use on insights)
                 posthog.capture('event searched', { searchTerm, ...extraProps })
->>>>>>> 99ff639c
             }
         },
     },
