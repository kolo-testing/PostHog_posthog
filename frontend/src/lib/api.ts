--- conflicted
+++ resolved
@@ -13,11 +13,8 @@
     LicenseType,
     PluginLogEntry,
     PropertyDefinition,
-<<<<<<< HEAD
     SessionNetworkRequestsAPIResult,
-=======
     SubscriptionType,
->>>>>>> 8f33e292
     TeamType,
     UserType,
 } from '~/types'
