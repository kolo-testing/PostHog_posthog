import { combineUrl } from 'kea-router'
import { toParams } from 'lib/utils'
import { getCurrentTeamId } from 'lib/utils/getAppContext'

import { ExportOptions } from '~/exporter/types'
import { HogQLFilters } from '~/queries/schema'
import {
    ActionType,
    AnnotationType,
    AnyPartialFilterType,
    AppMetricsUrlParams,
    DashboardType,
    FilterType,
    InsightShortId,
    PipelineNodeTab,
    PipelineStage,
    PipelineTab,
    ProductKey,
    ReplayTabs,
    SDKKey,
} from '~/types'

import { OnboardingStepKey } from './onboarding/onboardingLogic'
import { PluginTab } from './plugins/types'
import { SettingId, SettingLevelId, SettingSectionId } from './settings/types'

/**
 * To add a new URL to the front end:
 * - add a URL function here
 * - add a scene to the enum in sceneTypes.ts
 * - add a scene configuration in scenes.ts
 * - add a route to scene mapping in scenes.ts
 * - and add a scene import in appScenes.ts
 *
 * Sync the paths with AutoProjectMiddleware!
 */

export const urls = {
    absolute: (path = ''): string => window.location.origin + path,
    default: (): string => '/',
    project: (id: string | number, path = ''): string => `/project/${id}` + path,
    currentProject: (path = ''): string => urls.project(getCurrentTeamId(), path),
    dashboards: (): string => '/dashboard',
    dashboard: (id: string | number, highlightInsightId?: string): string =>
        combineUrl(`/dashboard/${id}`, highlightInsightId ? { highlightInsightId } : {}).url,
    dashboardTextTile: (id: string | number, textTileId: string | number): string =>
        `${urls.dashboard(id)}/text-tiles/${textTileId}`,
    dashboardSharing: (id: string | number): string => `/dashboard/${id}/sharing`,
    dashboardSubcriptions: (id: string | number): string => `/dashboard/${id}/subscriptions`,
    dashboardSubcription: (id: string | number, subscriptionId: string): string =>
        `/dashboard/${id}/subscriptions/${subscriptionId}`,

    sharedDashboard: (shareToken: string): string => `/shared_dashboard/${shareToken}`,
    createAction: (): string => `/data-management/actions/new`,
    copyAction: (action: ActionType | null): string => {
        const queryParams = action ? `?copy=${encodeURIComponent(JSON.stringify(action))}` : ''
        return `/data-management/actions/new/${queryParams}`
    },
    action: (id: string | number): string => `/data-management/actions/${id}`,
    actions: (): string => '/data-management/actions',
    eventDefinitions: (): string => '/data-management/events',
    eventDefinition: (id: string | number): string => `/data-management/events/${id}`,
    eventDefinitionEdit: (id: string | number): string => `/data-management/events/${id}/edit`,
    propertyDefinitions: (type?: string): string => combineUrl('/data-management/properties', type ? { type } : {}).url,
    propertyDefinition: (id: string | number): string => `/data-management/properties/${id}`,
    propertyDefinitionEdit: (id: string | number): string => `/data-management/properties/${id}/edit`,
    dataManagementHistory: (): string => '/data-management/history',
    database: (): string => '/data-management/database',
    events: (): string => '/events',
    event: (id: string, timestamp: string): string =>
        `/events/${encodeURIComponent(id)}/${encodeURIComponent(timestamp)}`,
    batchExports: (): string => '/batch_exports',
    batchExportNew: (): string => `/batch_exports/new`,
    batchExport: (id: string, params?: { runId?: string }): string =>
        `/batch_exports/${id}` + (params ? `?${toParams(params)}` : ''),
    batchExportEdit: (id: string): string => `/batch_exports/${id}/edit`,
    ingestionWarnings: (): string => '/data-management/ingestion-warnings',
    insights: (): string => '/insights',
    insightNew: (
        filters?: AnyPartialFilterType,
        dashboardId?: DashboardType['id'] | null,
        query?: string | Record<string, any>
    ): string =>
        combineUrl('/insights/new', dashboardId ? { dashboard: dashboardId } : {}, {
            ...(filters ? { filters } : {}),
            ...(query ? { q: typeof query === 'string' ? query : JSON.stringify(query) } : {}),
        }).url,
    insightNewHogQL: (query: string, filters?: HogQLFilters): string =>
        urls.insightNew(
            undefined,
            undefined,
            JSON.stringify({
                kind: 'DataTableNode',
                full: true,
                source: { kind: 'HogQLQuery', query, filters },
            })
        ),
    insightEdit: (id: InsightShortId): string => `/insights/${id}/edit`,
    insightView: (id: InsightShortId): string => `/insights/${id}`,
    insightSubcriptions: (id: InsightShortId): string => `/insights/${id}/subscriptions`,
    insightSubcription: (id: InsightShortId, subscriptionId: string): string =>
        `/insights/${id}/subscriptions/${subscriptionId}`,
    insightSharing: (id: InsightShortId): string => `/insights/${id}/sharing`,
    savedInsights: (tab?: string): string => `/insights${tab ? `?tab=${tab}` : ''}`,
    webAnalytics: (): string => `/web`,

    replay: (tab?: ReplayTabs, filters?: Partial<FilterType>): string =>
        combineUrl(tab ? `/replay/${tab}` : '/replay/recent', filters ? { filters } : {}).url,
    replayPlaylist: (id: string, filters?: Partial<FilterType>): string =>
        combineUrl(`/replay/playlists/${id}`, filters ? { filters } : {}).url,
    replaySingle: (id: string, filters?: Partial<FilterType>): string =>
        combineUrl(`/replay/${id}`, filters ? { filters } : {}).url,
    replayFilePlayback: (): string => combineUrl('/replay/file-playback').url,
    personByDistinctId: (id: string, encode: boolean = true): string =>
        encode ? `/person/${encodeURIComponent(id)}` : `/person/${id}`,
    personByUUID: (uuid: string, encode: boolean = true): string =>
        encode ? `/persons/${encodeURIComponent(uuid)}` : `/persons/${uuid}`,
    persons: (): string => '/persons',
    pipelineNodeNew: (stage: PipelineStage | ':stage', pluginIdOrBatchExportDestination?: string | number): string =>
        `/pipeline/new/${stage}${pluginIdOrBatchExportDestination ? `/${pluginIdOrBatchExportDestination}` : ''}`,
    pipeline: (tab?: PipelineTab | ':tab'): string => `/pipeline/${tab ? tab : PipelineTab.Overview}`,
    /** @param id 'new' for new, uuid for batch exports and numbers for plugins */
    pipelineNode: (
        stage: PipelineStage | ':stage',
        id: string | number,
        nodeTab?: PipelineNodeTab | ':nodeTab'
    ): string =>
        `/pipeline/${!stage.startsWith(':') ? `${stage}s` : stage}/${id}/${nodeTab ?? PipelineNodeTab.Configuration}`,
    groups: (groupTypeIndex: string | number): string => `/groups/${groupTypeIndex}`,
    // :TRICKY: Note that groupKey is provided by user. We need to override urlPatternOptions for kea-router.
    group: (groupTypeIndex: string | number, groupKey: string, encode: boolean = true, tab?: string | null): string =>
        `/groups/${groupTypeIndex}/${encode ? encodeURIComponent(groupKey) : groupKey}${tab ? `/${tab}` : ''}`,
    cohort: (id: string | number): string => `/cohorts/${id}`,
    cohorts: (): string => '/cohorts',
    experiment: (id: string | number): string => `/experiments/${id}`,
    experiments: (): string => '/experiments',
    featureFlags: (tab?: string): string => `/feature_flags${tab ? `?tab=${tab}` : ''}`,
    featureFlag: (id: string | number): string => `/feature_flags/${id}`,
    earlyAccessFeatures: (): string => '/early_access_features',
    /** @param id A UUID or 'new'. ':id' for routing. */
    earlyAccessFeature: (id: string): string => `/early_access_features/${id}`,
    surveys: (): string => '/surveys',
    /** @param id A UUID or 'new'. ':id' for routing. */
    survey: (id: string): string => `/surveys/${id}`,
    surveyTemplates: (): string => '/survey_templates',
    dataWarehouse: (): string => '/data-warehouse',
    dataWarehouseTable: (): string => `/data-warehouse/new`,
    dataWarehouseSettings: (): string => '/data-warehouse/settings',
    dataWarehouseRedirect: (kind: string): string => `/data-warehouse/${kind}/redirect`,
    annotations: (): string => '/data-management/annotations',
    annotation: (id: AnnotationType['id'] | ':id'): string => `/data-management/annotations/${id}`,
    projectApps: (tab?: PluginTab): string => `/apps${tab ? `?tab=${tab}` : ''}`,
    projectApp: (id: string | number): string => `/apps/${id}`,
    projectAppSearch: (name: string): string => `/apps?name=${name}`,
    projectAppLogs: (id: string | number): string => `/apps/${id}/logs`,
    projectAppSource: (id: string | number): string => `/apps/${id}/source`,
    frontendApp: (id: string | number): string => `/app/${id}`,
    appMetrics: (pluginConfigId: string | number, params: AppMetricsUrlParams = {}): string =>
        combineUrl(`/app/${pluginConfigId}/metrics`, params).url,
    appHistoricalExports: (pluginConfigId: string | number): string => `/app/${pluginConfigId}/historical_exports`,
    appHistory: (pluginConfigId: string | number, searchParams?: Record<string, any>): string =>
        combineUrl(`/app/${pluginConfigId}/history`, searchParams).url,
    appLogs: (pluginConfigId: string | number, searchParams?: Record<string, any>): string =>
        combineUrl(`/app/${pluginConfigId}/logs`, searchParams).url,
    organizationCreateFirst: (): string => '/create-organization',
    projectCreateFirst: (): string => '/organization/create-project',
    projectHomepage: (): string => '/',
    settings: (section: SettingSectionId | SettingLevelId = 'project', setting?: SettingId): string =>
        combineUrl(`/settings/${section}`, undefined, setting).url,
    organizationCreationConfirm: (): string => '/organization/confirm-creation',
    toolbarLaunch: (): string => '/toolbar',
    site: (url: string): string => `/site/${url === ':url' ? url : encodeURIComponent(url)}`,
    // Onboarding / setup routes
    login: (): string => '/login',
    login2FA: (): string => '/login/2fa',
    login2FASetup: (): string => '/login/2fa_setup',
    passwordReset: (): string => '/reset',
    passwordResetComplete: (userUuid: string, token: string): string => `/reset/${userUuid}/${token}`,
    preflight: (): string => '/preflight',
    signup: (): string => '/signup',
    verifyEmail: (userUuid: string = '', token: string = ''): string =>
        `/verify_email${userUuid ? `/${userUuid}` : ''}${token ? `/${token}` : ''}`,
    inviteSignup: (id: string): string => `/signup/${id}`,
    products: (): string => '/products',
    onboarding: (productKey: string, stepKey?: OnboardingStepKey, sdk?: SDKKey): string =>
        `/onboarding/${productKey}${stepKey ? '?step=' + stepKey : ''}${
            sdk && stepKey ? '&sdk=' + sdk : sdk ? '?sdk=' + sdk : ''
        }`,
    // Cloud only
    organizationBilling: (products?: ProductKey[]): string =>
        `/organization/billing${products && products.length ? `?products=${products.join(',')}` : ''}`,
    // Self-hosted only
    instanceStatus: (): string => '/instance/status',
    instanceStaffUsers: (): string => '/instance/staff_users',
    instanceKafkaInspector: (): string => '/instance/kafka_inspector',
    instanceSettings: (): string => '/instance/settings',
    instanceMetrics: (): string => `/instance/metrics`,
    asyncMigrations: (): string => '/instance/async_migrations',
    asyncMigrationsFuture: (): string => '/instance/async_migrations/future',
    asyncMigrationsSettings: (): string => '/instance/async_migrations/settings',
    deadLetterQueue: (): string => '/instance/dead_letter_queue',
    unsubscribe: (): string => '/unsubscribe',
    integrationsRedirect: (kind: string): string => `/integrations/${kind}/redirect`,
    shared: (token: string, exportOptions: ExportOptions = {}): string =>
        combineUrl(
            `/shared/${token}`,
            Object.entries(exportOptions)
                .filter((x) => x[1])
                .reduce(
                    (acc, [key, val]) => ({
                        ...acc,
                        [key]: val === true ? null : val,
                    }),
                    {}
                )
        ).url,
    embedded: (token: string, exportOptions?: ExportOptions): string =>
        urls.shared(token, exportOptions).replace('/shared/', '/embedded/'),
    debugQuery: (query?: string | Record<string, any>): string =>
        combineUrl('/debug', {}, query ? { q: typeof query === 'string' ? query : JSON.stringify(query) } : {}).url,
    feedback: (): string => '/feedback',
    issues: (): string => '/issues',
    notebooks: (): string => '/notebooks',
    notebook: (shortId: string): string => `/notebooks/${shortId}`,
    canvas: (): string => `/canvas`,
    moveToPostHogCloud: (): string => '/move-to-cloud',
<<<<<<< HEAD
    heatmaps: (): string => `/heatmaps`,
    clientAuthorization: (): string => `/client_authorization`,
=======
    heatmaps: (params?: string): string =>
        `/heatmaps${params ? `?${params.startsWith('?') ? params.slice(1) : params}` : ''}`,
>>>>>>> 9cdbbcfe
}<|MERGE_RESOLUTION|>--- conflicted
+++ resolved
@@ -224,11 +224,7 @@
     notebook: (shortId: string): string => `/notebooks/${shortId}`,
     canvas: (): string => `/canvas`,
     moveToPostHogCloud: (): string => '/move-to-cloud',
-<<<<<<< HEAD
-    heatmaps: (): string => `/heatmaps`,
     clientAuthorization: (): string => `/client_authorization`,
-=======
     heatmaps: (params?: string): string =>
         `/heatmaps${params ? `?${params.startsWith('?') ? params.slice(1) : params}` : ''}`,
->>>>>>> 9cdbbcfe
 }