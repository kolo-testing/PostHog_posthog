--- conflicted
+++ resolved
@@ -1496,15 +1496,11 @@
     query: string
 }
 
-<<<<<<< HEAD
 export enum RecordingWindowFilter {
     All = 'all',
 }
 
 export type InsightEditorFilterGroup<T = InsightEditorFilter> = {
-=======
-export type InsightEditorFilterGroup = {
->>>>>>> c8ffe684
     title?: string
     count?: number
     editorFilters: T[]
