--- conflicted
+++ resolved
@@ -99,13 +99,8 @@
                 icon: <IconSettings className="text-muted-alt" />,
                 tooltip: `Go to ${team.name} settings`,
                 onClick: () => {
-<<<<<<< HEAD
-                    hideProjectSwitcher()
-                    updateCurrentTeam(team.id, urls.projectSettings())
-=======
                     onClickInside?.()
-                    updateCurrentTeam(team.id, '/settings')
->>>>>>> cb97d1b8
+                    updateCurrentTeam(team.id, urls.settings())
                 },
             }}
             title={`Switch to project ${team.name}`}
