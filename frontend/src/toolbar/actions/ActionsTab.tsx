--- conflicted
+++ resolved
@@ -13,13 +13,8 @@
     const { apiURL } = useValues(toolbarLogic)
 
     return (
-<<<<<<< HEAD
-        <div className="toolbar-content w-full">
-            <div className="toolbar-block action-block-body ActionsBlockBody w-full">
-=======
-        <div className="toolbar-content">
-            <div className="toolbar-block action-block-body p-2 pt-3">
->>>>>>> 62b43f94
+        <div className="toolbar-content w-ful">
+            <div className="toolbar-block action-block-body p-2 pt-3  ActionsBlockBody w-full">
                 {selectedAction ? (
                     <EditAction />
                 ) : (
