--- conflicted
+++ resolved
@@ -10,18 +10,13 @@
 
 import { getPluginServerCapabilities } from '../capabilities'
 import { CdpApi } from '../cdp/cdp-api'
-<<<<<<< HEAD
-import { CdpFunctionCallbackConsumer, CdpProcessedEventsConsumer } from '../cdp/cdp-consumers'
-import { defaultConfig } from '../config/config'
-=======
 import {
     CdpCyclotronWorker,
     CdpCyclotronWorkerFetch,
     CdpFunctionCallbackConsumer,
     CdpProcessedEventsConsumer,
 } from '../cdp/cdp-consumers'
-import { defaultConfig, sessionRecordingConsumerConfig } from '../config/config'
->>>>>>> cf61ed73
+import { defaultConfig } from '../config/config'
 import { Hub, PluginServerCapabilities, PluginServerService, PluginsServerConfig } from '../types'
 import { closeHub, createHub } from '../utils/db/hub'
 import { cancelAllScheduledJobs } from '../utils/node-schedule'
