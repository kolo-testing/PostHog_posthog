import { Plugin, PluginMeta, RetryError } from '@posthog/plugin-scaffold'

import {
    Hub,
    ISOTimestamp,
    PluginConfig,
    PluginConfigVMInternalResponse,
    PluginTaskType,
} from '../../../../../src/types'
import { createPluginActivityLog } from '../../../../../src/utils/db/activity-log'
import { createHub } from '../../../../../src/utils/db/hub'
import { createStorage } from '../../../../../src/worker/vm/extensions/storage'
import { createUtils } from '../../../../../src/worker/vm/extensions/utilities'
import {
    addHistoricalEventsExportCapabilityV2,
    EVENTS_PER_RUN_SMALL,
    EXPORT_COORDINATION_KEY,
    EXPORT_PARAMETERS_KEY,
    ExportHistoricalEventsJobPayload,
    ExportHistoricalEventsUpgradeV2,
    INTERFACE_JOB_NAME,
    JOB_SPEC,
    TestFunctions,
} from '../../../../../src/worker/vm/upgrades/historical-export/export-historical-events-v2'
import { fetchEventsForInterval } from '../../../../../src/worker/vm/upgrades/utils/fetchEventsForInterval'
import { resetTestDatabase } from '../../../../helpers/sql'

jest.mock('../../../../../src/utils/status')
jest.mock('../../../../../src/worker/vm/upgrades/utils/fetchEventsForInterval')
jest.mock('../../../../../src/utils/db/activity-log')

const ONE_HOUR = 1000 * 60 * 60
let teamId: number
let plugin60: Plugin
let pluginConfig39: PluginConfig

describe('addHistoricalEventsExportCapabilityV2()', () => {
    let hub: Hub
    let closeHub: () => Promise<void>
    let vm: PluginConfigVMInternalResponse<PluginMeta<ExportHistoricalEventsUpgradeV2>>
    let runNow: jest.Mock, runIn: jest.Mock

    beforeEach(() => {
        // eslint-disable-next-line @typescript-eslint/ban-ts-comment
        // @ts-expect-error
        vm = undefined
    })

    beforeAll(async () => {
        ;[hub, closeHub] = await createHub()
        hub.kafkaProducer.queueMessage = jest.fn()
        hub.kafkaProducer.flush = jest.fn()
        jest.spyOn(hub.db, 'queuePluginLogEntry')
        jest.spyOn(hub.appMetrics, 'queueMetric')
        jest.spyOn(hub.appMetrics, 'queueError')

        jest.spyOn(Date, 'now').mockReturnValue(1_000_000_000)
    })

    afterAll(async () => {
        await hub.promiseManager.awaitPromisesIfNeeded()
        await closeHub()
    })

    function storage() {
        return createStorage(hub, pluginConfig39)
    }

    function createVM(pluginConfig: PluginConfig = pluginConfig39, schedule = {}) {
        runIn = jest.fn()
        runNow = jest.fn()

        const mockVM = {
            methods: {
                exportEvents: jest.fn(),
            },
            tasks: {
                schedule,
                job: {},
            },
            meta: {
                storage: storage(),
                utils: createUtils(hub, pluginConfig.id),
                jobs: {
                    exportHistoricalEventsV2: jest.fn().mockReturnValue({ runNow, runIn }),
                },
                global: {},
            },
        } as unknown as PluginConfigVMInternalResponse<PluginMeta<ExportHistoricalEventsUpgradeV2>>

        addHistoricalEventsExportCapabilityV2(hub, pluginConfig, mockVM)

        vm = mockVM
    }

    function getTestMethod<T extends keyof TestFunctions>(name: T): TestFunctions[T] {
        // @ts-expect-error testing-related schenanigans
        return (...args: any[]) => {
            if (!vm) {
                createVM()
            }
            // @ts-expect-error testing-related schenanigans
            return vm.meta.global._testFunctions[name](...args)
        }
    }

    describe('exportHistoricalEvents()', () => {
        const exportHistoricalEvents = getTestMethod('exportHistoricalEvents')
        const exportParams = {
            id: 1,
            parallelism: 3,
            dateFrom: '2021-10-29T00:00:00.000Z' as ISOTimestamp,
            dateTo: '2021-11-01T05:00:00.000Z' as ISOTimestamp,
        }

        const defaultPayload: ExportHistoricalEventsJobPayload = {
            timestampCursor: 1635724800000,
            startTime: 1635724800000,
            endTime: 1635742800000,
            exportId: 1,
            fetchTimeInterval: ONE_HOUR,
            offset: 0,
            retriesPerformedSoFar: 0,
            statusKey: 'statusKey',
        }

        beforeEach(async () => {
<<<<<<< HEAD
            ;({ teamId, plugin: plugin60, pluginConfig: pluginConfig39 } = await resetTestDatabase())
            await storage().set(EXPORT_PARAMETERS_KEY, {
                id: 1,
                parallelism: 3,
                dateFrom: '2021-10-29T00:00:00.000Z' as ISOTimestamp,
                dateTo: '2021-11-01T05:00:00.000Z' as ISOTimestamp,
            })
=======
            await resetTestDatabase()
            await storage().set(EXPORT_PARAMETERS_KEY, exportParams)
>>>>>>> fbd0201d
        })

        afterEach(() => {
            jest.clearAllTimers()
            jest.useRealTimers()
        })

        it('stores current progress in storage under `statusKey`', async () => {
            jest.mocked(fetchEventsForInterval).mockResolvedValue([])

            await exportHistoricalEvents({ ...defaultPayload, timestampCursor: 1635730000000 })
            expect(await storage().get('statusKey', null)).toEqual({
                ...defaultPayload,
                timestampCursor: 1635730000000,
                done: false,
                progress: expect.closeTo(0.28888),
                statusTime: Date.now(),
            })
        })

        it('logs and marks part of export done if reached the end', async () => {
            await exportHistoricalEvents({ ...defaultPayload, timestampCursor: defaultPayload.endTime })

            expect(fetchEventsForInterval).not.toHaveBeenCalled()
            expect(hub.db.queuePluginLogEntry).toHaveBeenCalledWith(
                expect.objectContaining({
                    message: expect.stringContaining(
                        'Finished exporting chunk from 2021-11-01T00:00:00.000Z to 2021-11-01T05:00:00.000Z'
                    ),
                })
            )
            expect(await storage().get('statusKey', null)).toEqual({
                ...defaultPayload,
                timestampCursor: defaultPayload.endTime,
                done: true,
                progress: 1,
                statusTime: Date.now(),
            })
        })

        it('calls exportEvents and logs with fetched events', async () => {
            createVM()

            jest.useFakeTimers({
                // These are required otherwise queries and other things were breaking.
                doNotFake: ['setImmediate', 'clearImmediate', 'clearInterval', 'nextTick', 'Date'],
            })

            jest.spyOn(vm.meta.storage, 'set')
            jest.spyOn(global, 'clearInterval')

            const defaultProgress =
                (defaultPayload.timestampCursor - defaultPayload.startTime) /
                (defaultPayload.endTime - defaultPayload.startTime)

            jest.mocked(vm.methods.exportEvents).mockImplementationOnce(async () => {
                let advanced = 0
                while (advanced < 3) {
                    // The +1 accounts for the first status update that happens once at the beginning of
                    // exportHistoricalEvents.
                    expect(vm.meta.storage.set).toHaveBeenCalledTimes(advanced + 1)

                    expect(await storage().get('statusKey', null)).toEqual({
                        ...defaultPayload,
                        timestampCursor: defaultPayload.startTime,
                        done: false,
                        progress: defaultProgress,
                        statusTime: Date.now(),
                    })

                    advanced = advanced + 1
                    jest.advanceTimersByTime(60 * 1000)
                }
                return
            })
            jest.mocked(fetchEventsForInterval).mockResolvedValue([1, 2, 3])

            await exportHistoricalEvents(defaultPayload)

            expect(clearInterval).toHaveBeenCalledTimes(1)
            expect(vm.methods.exportEvents).toHaveBeenCalledWith([1, 2, 3])
            expect(hub.db.queuePluginLogEntry).toHaveBeenCalledWith(
                expect.objectContaining({
                    message: expect.stringContaining(
                        'Successfully processed events 0-3 from 2021-11-01T00:00:00.000Z to 2021-11-01T01:00:00.000Z.'
                    ),
                })
            )
            expect(jest.mocked(hub.appMetrics.queueMetric).mock.calls).toEqual([
                [
                    {
                        category: 'exportEvents',
                        jobId: '1',
                        pluginConfigId: pluginConfig39.id,
                        successes: 3,
                        successesOnRetry: 0,
                        teamId: teamId,
                    },
                ],
            ])
        })

        it('does not call exportEvents or log if no events in time range', async () => {
            jest.mocked(fetchEventsForInterval).mockResolvedValue([])
            jest.spyOn(global, 'clearInterval')

            await exportHistoricalEvents(defaultPayload)

            expect(clearInterval).toHaveBeenCalledTimes(1)
            expect(vm.methods.exportEvents).not.toHaveBeenCalled()
            expect(hub.db.queuePluginLogEntry).not.toHaveBeenCalled()
        })

        it('stops export if events fetch fails', async () => {
            jest.mocked(fetchEventsForInterval).mockRejectedValue(new Error('Fetch failed'))
            await storage().set(EXPORT_PARAMETERS_KEY, {
                id: 1,
                parallelism: 3,
                dateFrom: '2021-10-29T00:00:00.000Z' as ISOTimestamp,
                dateTo: '2021-11-01T05:00:00.000Z' as ISOTimestamp,
            })

            await exportHistoricalEvents(defaultPayload)

            expect(hub.db.queuePluginLogEntry).toHaveBeenCalledWith(
                expect.objectContaining({
                    message: expect.stringContaining(
                        'Failed fetching events. Stopping export - please try again later.'
                    ),
                })
            )
            expect(await storage().get(EXPORT_PARAMETERS_KEY, null)).toEqual(null)
        })

        it('schedules a retry if exportEvents raises a RetryError', async () => {
            createVM()

            jest.spyOn(global, 'clearInterval')
            jest.mocked(fetchEventsForInterval).mockResolvedValue([1, 2, 3])
            jest.mocked(vm.methods.exportEvents).mockRejectedValue(new RetryError('Retry error'))

            await exportHistoricalEvents(defaultPayload)

            expect(clearInterval).toHaveBeenCalledTimes(1)
            expect(hub.db.queuePluginLogEntry).toHaveBeenCalledWith(
                expect.objectContaining({
                    message: expect.stringContaining(
                        'Failed processing events 0-3 from 2021-11-01T00:00:00.000Z to 2021-11-01T01:00:00.000Z.'
                    ),
                })
            )
            expect(vm.meta.jobs.exportHistoricalEventsV2).toHaveBeenCalledWith({
                ...defaultPayload,
                retriesPerformedSoFar: 1,
            })
            expect(runIn).toHaveBeenCalledWith(3, 'seconds')
        })

        it('schedules a retry with exponential backoff for exportEvents RetryError', async () => {
            createVM()

            jest.mocked(fetchEventsForInterval).mockResolvedValue([1, 2, 3])
            jest.mocked(vm.methods.exportEvents).mockRejectedValue(new RetryError('Retry error'))

            await exportHistoricalEvents({ ...defaultPayload, retriesPerformedSoFar: 5 })

            expect(hub.db.queuePluginLogEntry).toHaveBeenCalledWith(
                expect.objectContaining({
                    message: expect.stringContaining(
                        'Failed processing events 0-3 from 2021-11-01T00:00:00.000Z to 2021-11-01T01:00:00.000Z.'
                    ),
                })
            )
            expect(vm.meta.jobs.exportHistoricalEventsV2).toHaveBeenCalledWith({
                ...defaultPayload,
                retriesPerformedSoFar: 6,
            })
            expect(runIn).toHaveBeenCalledWith(96, 'seconds')
        })

        it('schedules a retry with exponential backoff for fetchEventsForInterval RetryError', async () => {
            createVM()

            jest.mocked(fetchEventsForInterval).mockRejectedValue(new RetryError('Retry error'))

            await exportHistoricalEvents({ ...defaultPayload, retriesPerformedSoFar: 5 })

            expect(hub.db.queuePluginLogEntry).toHaveBeenCalledWith(
                expect.objectContaining({
                    message: expect.stringContaining(
                        'Failed to fetch events from 2021-11-01T00:00:00.000Z to 2021-11-01T01:00:00.000Z.'
                    ),
                })
            )
            expect(vm.meta.jobs.exportHistoricalEventsV2).toHaveBeenCalledWith({
                ...defaultPayload,
                retriesPerformedSoFar: 6,
            })
            expect(runIn).toHaveBeenCalledWith(96, 'seconds')
        })

        it('stops processing date if an unknown error was raised in exportEvents', async () => {
            createVM()

            jest.spyOn(global, 'clearInterval')
            jest.mocked(fetchEventsForInterval).mockResolvedValue([1, 2, 3])
            jest.mocked(vm.methods.exportEvents).mockRejectedValue(new Error('Unknown error'))

            await exportHistoricalEvents(defaultPayload)

            expect(clearInterval).toHaveBeenCalledTimes(1)
            expect(vm.meta.jobs.exportHistoricalEventsV2).not.toHaveBeenCalled()
            expect(hub.db.queuePluginLogEntry).toHaveBeenCalledWith(
                expect.objectContaining({
                    message: expect.stringContaining(
                        'exportEvents returned unknown error, stopping export. error=Error: Unknown error'
                    ),
                })
            )
            expect(jest.mocked(hub.appMetrics.queueError).mock.calls).toEqual([
                [
                    {
                        category: 'exportEvents',
                        failures: 3,
                        jobId: '1',
                        pluginConfigId: pluginConfig39.id,
                        teamId: teamId,
                    },
                    {
                        error: new Error('Unknown error'),
                        eventCount: 3,
                    },
                ],
            ])

            expect(await storage().get(EXPORT_PARAMETERS_KEY, null)).toEqual(null)
        })

        it('stops processing after HISTORICAL_EXPORTS_MAX_RETRY_COUNT retries', async () => {
            createVM()

            jest.mocked(fetchEventsForInterval).mockResolvedValue([1, 2, 3])
            jest.mocked(vm.methods.exportEvents).mockRejectedValue(new RetryError('Retry error'))

            await exportHistoricalEvents({
                ...defaultPayload,
                retriesPerformedSoFar: hub.HISTORICAL_EXPORTS_MAX_RETRY_COUNT - 1,
            })

            expect(vm.meta.jobs.exportHistoricalEventsV2).not.toHaveBeenCalled()
            expect(hub.db.queuePluginLogEntry).toHaveBeenCalledWith(
                expect.objectContaining({
                    message: expect.stringContaining(
                        `Exporting chunk 2021-11-01T00:00:00.000Z to 2021-11-01T05:00:00.000Z failed after ${hub.HISTORICAL_EXPORTS_MAX_RETRY_COUNT} retries. Stopping export.`
                    ),
                })
            )
            expect(jest.mocked(hub.appMetrics.queueError).mock.calls).toEqual([
                [
                    {
                        category: 'exportEvents',
                        failures: 3,
                        jobId: '1',
                        pluginConfigId: pluginConfig39.id,
                        teamId: teamId,
                    },
                    {
                        error: new RetryError('Retry error'),
                        eventCount: 3,
                    },
                ],
            ])

            expect(await storage().get(EXPORT_PARAMETERS_KEY, null)).toEqual(null)
        })

        it('does nothing if no export is running', async () => {
            await storage().del(EXPORT_PARAMETERS_KEY)

            await exportHistoricalEvents(defaultPayload)

            expect(fetchEventsForInterval).not.toHaveBeenCalled()
            expect(hub.db.queuePluginLogEntry).not.toHaveBeenCalled()
        })

        it('stops export if abortMessage is set', async () => {
            await storage().set(EXPORT_PARAMETERS_KEY, { ...exportParams, abortMessage: 'test ABORT' })

            await exportHistoricalEvents(defaultPayload)

            expect(fetchEventsForInterval).not.toHaveBeenCalled()
            expect(hub.db.queuePluginLogEntry).toHaveBeenCalledWith(
                expect.objectContaining({
                    message: expect.stringContaining('test ABORT'),
                })
            )
        })

        it('does nothing if a different export is running', async () => {
            await exportHistoricalEvents({ ...defaultPayload, exportId: 779 })

            expect(fetchEventsForInterval).not.toHaveBeenCalled()
            expect(hub.db.queuePluginLogEntry).not.toHaveBeenCalled()
        })

        describe('calling next time window', () => {
            it('calls next time range if this range was empty', async () => {
                jest.mocked(fetchEventsForInterval).mockResolvedValue([])

                await exportHistoricalEvents(defaultPayload)

                expect(vm.meta.jobs.exportHistoricalEventsV2).toHaveBeenCalledWith({
                    ...defaultPayload,
                    timestampCursor: defaultPayload.timestampCursor + defaultPayload.fetchTimeInterval,
                    offset: 0,
                    fetchTimeInterval:
                        defaultPayload.fetchTimeInterval * hub.HISTORICAL_EXPORTS_FETCH_WINDOW_MULTIPLIER,
                })
            })

            it('calls next time range if this range had some events', async () => {
                jest.mocked(fetchEventsForInterval).mockResolvedValue(new Array(400))

                await exportHistoricalEvents(defaultPayload)

                expect(vm.meta.jobs.exportHistoricalEventsV2).toHaveBeenCalledWith({
                    ...defaultPayload,
                    timestampCursor: defaultPayload.timestampCursor + defaultPayload.fetchTimeInterval,
                    offset: 0,
                    fetchTimeInterval: defaultPayload.fetchTimeInterval,
                })
            })

            it('increases offset if this range had full page of events', async () => {
                jest.mocked(fetchEventsForInterval).mockResolvedValue(new Array(500))

                await exportHistoricalEvents(defaultPayload)

                expect(vm.meta.jobs.exportHistoricalEventsV2).toHaveBeenCalledWith({
                    ...defaultPayload,
                    timestampCursor: defaultPayload.timestampCursor,
                    offset: 500,
                })
            })

            it('resets `retriesPerformedSoFar` and `offset` when page increases', async () => {
                jest.mocked(fetchEventsForInterval).mockResolvedValue(new Array(300))

                await exportHistoricalEvents({
                    ...defaultPayload,
                    offset: 1000,
                    retriesPerformedSoFar: 10,
                })

                expect(vm.meta.jobs.exportHistoricalEventsV2).toHaveBeenCalledWith({
                    ...defaultPayload,
                    timestampCursor: defaultPayload.timestampCursor + defaultPayload.fetchTimeInterval,
                    offset: 0,
                    retriesPerformedSoFar: 0,
                })
            })
        })
    })

    describe('coordinateHistoricalExport()', () => {
        const coordinateHistoricalExport = getTestMethod('coordinateHistoricalExport')

        beforeEach(async () => {
            ;({ teamId, plugin: plugin60, pluginConfig: pluginConfig39 } = await resetTestDatabase())
        })

        it('does nothing if export isnt running / is done', async () => {
            await coordinateHistoricalExport()

            expect(await storage().get(EXPORT_COORDINATION_KEY, null)).toEqual(null)
            expect(hub.db.queuePluginLogEntry).not.toHaveBeenCalled()
        })

        describe('export is running', () => {
            const params = {
                id: 1,
                parallelism: 3,
                dateFrom: '2021-10-29T00:00:00.000Z' as ISOTimestamp,
                dateTo: '2021-11-01T05:00:00.000Z' as ISOTimestamp,
            }

            beforeEach(async () => {
                await storage().set(EXPORT_PARAMETERS_KEY, params)
            })

            it('logs progress of the export and does not start excessive jobs', async () => {
                await coordinateHistoricalExport({
                    hasChanges: false,
                    exportIsDone: false,
                    progress: 0.7553,
                    done: [],
                    running: [],
                    toStartRunning: [],
                    toResume: [],
                })

                expect(hub.db.queuePluginLogEntry).toHaveBeenCalledTimes(1)
                expect(hub.db.queuePluginLogEntry).toHaveBeenCalledWith(
                    expect.objectContaining({
                        message: expect.stringContaining('Export progress: ■■■■■■■■■■■■■■■□□□□□ (75.5%)'),
                    })
                )

                expect(vm.meta.jobs.exportHistoricalEventsV2).not.toHaveBeenCalled()
                expect(await storage().get(EXPORT_PARAMETERS_KEY, null)).toEqual(params)
            })

            it('starts up new jobs and updates coordination data if needed', async () => {
                await coordinateHistoricalExport({
                    hasChanges: true,
                    exportIsDone: false,
                    progress: 0.7553,
                    done: [
                        '2021-10-29T00:00:00.000Z',
                        '2021-10-30T00:00:00.000Z',
                        '2021-10-31T00:00:00.000Z',
                    ] as ISOTimestamp[],
                    running: ['2021-11-01T00:00:00.000Z'] as ISOTimestamp[],
                    toStartRunning: [['2021-11-01T00:00:00.000Z', '2021-11-01T05:00:00.000Z']] as Array<
                        [ISOTimestamp, ISOTimestamp]
                    >,
                    toResume: [],
                })

                expect(vm.meta.jobs.exportHistoricalEventsV2).toHaveBeenCalledWith({
                    endTime: 1635742800000,
                    exportId: 1,
                    fetchTimeInterval: hub.HISTORICAL_EXPORTS_INITIAL_FETCH_TIME_WINDOW,
                    offset: 0,
                    retriesPerformedSoFar: 0,
                    startTime: 1635724800000,
                    timestampCursor: 1635724800000,
                    statusKey: 'EXPORT_DATE_STATUS_2021-11-01T00:00:00.000Z',
                })

                expect(await storage().get('EXPORT_DATE_STATUS_2021-11-01T00:00:00.000Z', null)).toEqual(
                    expect.objectContaining({
                        done: false,
                        progress: 0,
                        statusTime: Date.now(),
                    })
                )
                expect(await storage().get(EXPORT_COORDINATION_KEY, null)).toEqual({
                    done: ['2021-10-29T00:00:00.000Z', '2021-10-30T00:00:00.000Z', '2021-10-31T00:00:00.000Z'],
                    running: ['2021-11-01T00:00:00.000Z'],
                    progress: 0.7553,
                })
            })

            it('resumes tasks and updates coordination if needed', async () => {
                const toResumePayload = {
                    done: false,
                    progress: 0.5,
                    statusTime: 5_000_000_000,
                    endTime: 1635742800000,
                    exportId: 1,
                    fetchTimeInterval: hub.HISTORICAL_EXPORTS_INITIAL_FETCH_TIME_WINDOW,
                    offset: 0,
                    retriesPerformedSoFar: 0,
                    startTime: 1635724800000,
                    timestampCursor: 1635724800000,
                    statusKey: 'EXPORT_DATE_STATUS_2021-11-01T00:00:00.000Z',
                }

                await coordinateHistoricalExport({
                    hasChanges: true,
                    exportIsDone: false,
                    progress: 0.7553,
                    done: [
                        '2021-10-29T00:00:00.000Z',
                        '2021-10-30T00:00:00.000Z',
                        '2021-10-31T00:00:00.000Z',
                    ] as ISOTimestamp[],
                    running: ['2021-11-01T00:00:00.000Z'] as ISOTimestamp[],
                    toStartRunning: [],
                    toResume: [toResumePayload],
                })

                expect(vm.meta.jobs.exportHistoricalEventsV2).toHaveBeenCalledWith(toResumePayload)
                expect(await storage().get('EXPORT_DATE_STATUS_2021-11-01T00:00:00.000Z', null)).toEqual(
                    expect.objectContaining({
                        done: false,
                        progress: 0.5,
                        statusTime: Date.now(),
                    })
                )
            })

            it('handles export being completed', async () => {
                await coordinateHistoricalExport({
                    hasChanges: false,
                    exportIsDone: true,
                    progress: 1,
                    done: [],
                    running: [],
                    toStartRunning: [],
                    toResume: [],
                })

                expect(hub.db.queuePluginLogEntry).toHaveBeenCalledWith(
                    expect.objectContaining({
                        message: expect.stringContaining('Export has finished!'),
                    })
                )
                expect(await storage().get(EXPORT_PARAMETERS_KEY, null)).toEqual(null)
            })

            it('stops export if abortMessage is set', async () => {
                await storage().set(EXPORT_PARAMETERS_KEY, { ...params, abortMessage: 'test aborting' })

                await coordinateHistoricalExport({
                    hasChanges: true,
                    exportIsDone: false,
                    progress: 0.7553,
                    done: [
                        '2021-10-29T00:00:00.000Z',
                        '2021-10-30T00:00:00.000Z',
                        '2021-10-31T00:00:00.000Z',
                    ] as ISOTimestamp[],
                    running: ['2021-11-01T00:00:00.000Z'] as ISOTimestamp[],
                    toStartRunning: [['2021-11-01T00:00:00.000Z', '2021-11-01T05:00:00.000Z']] as Array<
                        [ISOTimestamp, ISOTimestamp]
                    >,
                    toResume: [],
                })

                expect(vm.meta.jobs.exportHistoricalEventsV2).not.toHaveBeenCalled()
                expect(hub.db.queuePluginLogEntry).toHaveBeenCalledWith(
                    expect.objectContaining({
                        message: expect.stringContaining('test aborting'),
                    })
                )
                expect(await storage().get(EXPORT_PARAMETERS_KEY, null)).toEqual(null)

                // verify second call also nothing happens
                await coordinateHistoricalExport({
                    hasChanges: true,
                    exportIsDone: false,
                    progress: 0.7553,
                    done: [
                        '2021-10-29T00:00:00.000Z',
                        '2021-10-30T00:00:00.000Z',
                        '2021-10-31T00:00:00.000Z',
                    ] as ISOTimestamp[],
                    running: ['2021-11-01T00:00:00.000Z'] as ISOTimestamp[],
                    toStartRunning: [['2021-11-01T00:00:00.000Z', '2021-11-01T05:00:00.000Z']] as Array<
                        [ISOTimestamp, ISOTimestamp]
                    >,
                    toResume: [],
                })

                expect(vm.meta.jobs.exportHistoricalEventsV2).not.toHaveBeenCalled()
                expect(await storage().get(EXPORT_PARAMETERS_KEY, null)).toEqual(null)
            })
        })
    })

    describe('calculateCoordination()', () => {
        const calculateCoordination = getTestMethod('calculateCoordination')

        const params = {
            id: 1,
            parallelism: 3,
            dateFrom: '2021-10-29T00:00:00.000Z' as ISOTimestamp,
            dateTo: '2021-11-01T05:00:00.000Z' as ISOTimestamp,
        }

        beforeEach(async () => {
            ;({ teamId, plugin: plugin60, pluginConfig: pluginConfig39 } = await resetTestDatabase())
        })

        it('does nothing if enough tasks running', async () => {
            const result = await calculateCoordination(params, [], [
                '2021-10-29T00:00:00.000Z',
                '2021-10-30T00:00:00.000Z',
                '2021-10-31T00:00:00.000Z',
            ] as ISOTimestamp[])

            expect(result).toEqual({
                hasChanges: false,
                done: [],
                running: ['2021-10-29T00:00:00.000Z', '2021-10-30T00:00:00.000Z', '2021-10-31T00:00:00.000Z'],
                toStartRunning: [],
                toResume: [],
                progress: 0,
                exportIsDone: false,
            })
        })

        it('kicks off new tasks if theres room', async () => {
            const result = await calculateCoordination(params, [], [])

            expect(result).toEqual({
                hasChanges: true,
                done: [],
                running: ['2021-10-29T00:00:00.000Z', '2021-10-30T00:00:00.000Z', '2021-10-31T00:00:00.000Z'],
                toStartRunning: [
                    ['2021-10-29T00:00:00.000Z', '2021-10-30T00:00:00.000Z'],
                    ['2021-10-30T00:00:00.000Z', '2021-10-31T00:00:00.000Z'],
                    ['2021-10-31T00:00:00.000Z', '2021-11-01T00:00:00.000Z'],
                ],
                toResume: [],
                progress: 0,
                exportIsDone: false,
            })
        })

        it('marks running tasks as done and counts progress', async () => {
            await storage().set('EXPORT_DATE_STATUS_2021-10-29T00:00:00.000Z', {
                done: false,
                progress: 0.5,
                statusTime: Date.now() - 60_000,
            })
            await storage().set('EXPORT_DATE_STATUS_2021-10-30T00:00:00.000Z', {
                done: true,
                progress: 1,
                statusTime: Date.now() - 60_000,
            })

            const result = await calculateCoordination(params, [], [
                '2021-10-29T00:00:00.000Z',
                '2021-10-30T00:00:00.000Z',
                '2021-10-31T00:00:00.000Z',
            ] as ISOTimestamp[])

            expect(result).toEqual({
                hasChanges: true,
                done: ['2021-10-30T00:00:00.000Z'],
                running: ['2021-10-29T00:00:00.000Z', '2021-10-31T00:00:00.000Z', '2021-11-01T00:00:00.000Z'],
                toStartRunning: [['2021-11-01T00:00:00.000Z', '2021-11-01T05:00:00.000Z']],
                toResume: [],
                progress: 0.375,
                exportIsDone: false,
            })
        })

        it('notifies if export is done after marking running tasks as done', async () => {
            await storage().set('EXPORT_DATE_STATUS_2021-10-30T00:00:00.000Z', {
                done: true,
                progress: 1,
            })

            const result = await calculateCoordination(
                params,
                ['2021-10-29T00:00:00.000Z', '2021-10-31T00:00:00.000Z', '2021-11-01T00:00:00.000Z'] as ISOTimestamp[],
                ['2021-10-30T00:00:00.000Z'] as ISOTimestamp[]
            )

            expect(result).toEqual({
                hasChanges: true,
                done: expect.arrayContaining([
                    '2021-10-29T00:00:00.000Z',
                    '2021-10-30T00:00:00.000Z',
                    '2021-10-31T00:00:00.000Z',
                    '2021-11-01T00:00:00.000Z',
                ]),
                running: [],
                toStartRunning: [],
                toResume: [],
                progress: 1,
                exportIsDone: true,
            })
        })

        it('resumes running task after a long enough of a delay', async () => {
            const dateStatus = {
                done: false,
                progress: 0.5,
                statusTime: Date.now() - 70 * 60 * 1000,
                retriesPerformedSoFar: 0,
            }
            await storage().set('EXPORT_DATE_STATUS_2021-10-29T00:00:00.000Z', dateStatus)

            const result = await calculateCoordination(params, [], [
                '2021-10-29T00:00:00.000Z',
                '2021-10-30T00:00:00.000Z',
                '2021-10-31T00:00:00.000Z',
            ] as ISOTimestamp[])

            expect(result).toEqual({
                hasChanges: true,
                done: [],
                running: ['2021-10-29T00:00:00.000Z', '2021-10-30T00:00:00.000Z', '2021-10-31T00:00:00.000Z'],
                toStartRunning: [],
                toResume: [dateStatus],
                progress: 0.125,
                exportIsDone: false,
            })
        })

        it('does not resume tasks that are done', async () => {
            const dateStatus = {
                done: true,
                progress: 1,
                statusTime: Date.now() - 70 * 60 * 1000,
                retriesPerformedSoFar: 0,
            }
            await storage().set('EXPORT_DATE_STATUS_2021-10-29T00:00:00.000Z', dateStatus)

            const result = await calculateCoordination(params, [], [
                '2021-10-29T00:00:00.000Z',
                '2021-10-30T00:00:00.000Z',
                '2021-10-31T00:00:00.000Z',
            ] as ISOTimestamp[])

            expect(result).toEqual({
                hasChanges: true,
                done: ['2021-10-29T00:00:00.000Z'],
                running: ['2021-10-30T00:00:00.000Z', '2021-10-31T00:00:00.000Z', '2021-11-01T00:00:00.000Z'],
                toStartRunning: [['2021-11-01T00:00:00.000Z', '2021-11-01T05:00:00.000Z']],
                toResume: [],
                progress: 0.25,
                exportIsDone: false,
            })
        })
    })

    describe('nextCursor()', () => {
        const nextCursor = getTestMethod('nextCursor')

        const defaultPayload: ExportHistoricalEventsJobPayload = {
            timestampCursor: 0,
            startTime: 0,
            endTime: 1_000_000_000,
            offset: 0,
            retriesPerformedSoFar: 0,
            exportId: 0,
            fetchTimeInterval: ONE_HOUR,
            statusKey: 'abc',
        }

        it('increases only offset if more in current time range', () => {
            expect(nextCursor(defaultPayload, EVENTS_PER_RUN_SMALL)).toEqual({
                timestampCursor: defaultPayload.timestampCursor,
                fetchTimeInterval: ONE_HOUR,
                offset: EVENTS_PER_RUN_SMALL,
            })
        })
        it('increases only offset if more in current time range on a late page', () => {
            expect(nextCursor({ ...defaultPayload, offset: 5 * EVENTS_PER_RUN_SMALL }, EVENTS_PER_RUN_SMALL)).toEqual({
                timestampCursor: defaultPayload.timestampCursor,
                fetchTimeInterval: ONE_HOUR,
                offset: 6 * EVENTS_PER_RUN_SMALL,
            })
        })

        it('returns existing fetchTimeInterval if time range mostly full', () => {
            expect(nextCursor(defaultPayload, EVENTS_PER_RUN_SMALL * 0.9)).toEqual({
                timestampCursor: defaultPayload.timestampCursor + defaultPayload.fetchTimeInterval,
                fetchTimeInterval: ONE_HOUR,
                offset: 0,
            })
        })

        it('increases fetchTimeInterval if time range mostly empty', () => {
            expect(nextCursor(defaultPayload, EVENTS_PER_RUN_SMALL * 0.1)).toEqual({
                timestampCursor: defaultPayload.timestampCursor + defaultPayload.fetchTimeInterval,
                fetchTimeInterval: ONE_HOUR * hub.HISTORICAL_EXPORTS_FETCH_WINDOW_MULTIPLIER,
                offset: 0,
            })
        })

        it('does not increase fetchTimeInterval beyond 12 hours', () => {
            const payload = {
                ...defaultPayload,
                fetchTimeInterval: 11.5 * 60 * 60 * 1000, // 11.5 hours
            }
            expect(nextCursor(payload, EVENTS_PER_RUN_SMALL * 0.1)).toEqual({
                timestampCursor: payload.timestampCursor + payload.fetchTimeInterval,
                fetchTimeInterval: 12 * 60 * 60 * 1000,
                offset: 0,
            })
        })

        it('decreases fetchTimeInterval if on a late page and no more to fetch', () => {
            expect(nextCursor({ ...defaultPayload, offset: 5 * EVENTS_PER_RUN_SMALL }, 10)).toEqual({
                timestampCursor: defaultPayload.timestampCursor + defaultPayload.fetchTimeInterval,
                fetchTimeInterval: ONE_HOUR / hub.HISTORICAL_EXPORTS_FETCH_WINDOW_MULTIPLIER,
                offset: 0,
            })
        })

        it('does not decrease fetchTimeInterval below 10 minutes', () => {
            const payload = {
                ...defaultPayload,
                offset: 5 * EVENTS_PER_RUN_SMALL,
                fetchTimeInterval: 10.5 * 60 * 1000, // 10.5 minutes
            }

            expect(nextCursor(payload, 10)).toEqual({
                timestampCursor: payload.timestampCursor + payload.fetchTimeInterval,
                fetchTimeInterval: 10 * 60 * 1000,
                offset: 0,
            })
        })

        it('reduces fetchTimeInterval if it would result going beyond endTime', () => {
            const payload = {
                ...defaultPayload,
                endTime: 6_500_000,
                timestampCursor: 5_000_000,
                fetchTimeInterval: 1_000_000,
                offset: 0,
            }

            expect(nextCursor(payload, 10)).toEqual({
                timestampCursor: 6_000_000,
                fetchTimeInterval: 500_000,
                offset: 0,
            })
        })

        it('make sure to use a larger batch size if the plugin recommends it', () => {
            // NOTE: this doesn't actually check that this value is used in the
            // requests to ClickHouse, but :fingercrossed: it's good enough.
            createVM()

            // When no settings are returned, the default small batch size is used
            let eventsPerRun = addHistoricalEventsExportCapabilityV2(
                hub,
                { plugin: { name: 'S3 Export Plugin' } } as any,
                vm
            ).eventsPerRun
            expect(eventsPerRun).toEqual(500)

            // Set the handlesLargeBatches flag to true and expect a big batch size
            vm.methods.getSettings = jest.fn().mockReturnValue({
                handlesLargeBatches: true,
            })
            eventsPerRun = addHistoricalEventsExportCapabilityV2(
                hub,
                { plugin: { name: 'S3 Export Plugin' } } as any,
                vm
            ).eventsPerRun
            expect(eventsPerRun).toEqual(10000)

            // Keep the default of 500 if the flag is false
            vm.methods.getSettings = jest.fn().mockReturnValue({
                handlesLargeBatches: false,
            })
            eventsPerRun = addHistoricalEventsExportCapabilityV2(
                hub,
                { plugin: { name: 'foo' } } as any,
                vm
            ).eventsPerRun
            expect(eventsPerRun).toEqual(500)
        })
    })

    describe('getTimestampBoundaries()', () => {
        const getTimestampBoundaries = getTestMethod('getTimestampBoundaries')

        it('returns timestamp boundaries passed into interface job, increasing the end date by a day', () => {
            expect(
                getTimestampBoundaries({
                    dateRange: ['2021-10-29', '2021-11-30'],
                })
            ).toEqual(['2021-10-29T00:00:00.000Z', '2021-12-01T00:00:00.000Z'])
        })

        it('raises an error for invalid timestamp formats', () => {
            expect(() =>
                getTimestampBoundaries({
                    dateRange: ['foo', 'bar'],
                })
            ).toThrow("'dateRange' should be two dates in ISO string format.")
        })
    })

    describe('getExportDateRange()', () => {
        const getExportDateRange = getTestMethod('getExportDateRange')

        it('returns values in range from start of the date', () => {
            expect(
                getExportDateRange({
                    id: 1,
                    parallelism: 1,
                    dateFrom: '2021-10-29T00:00:00.000Z' as ISOTimestamp,
                    dateTo: '2021-10-29T00:00:00.000Z' as ISOTimestamp,
                })
            ).toEqual([])

            expect(
                getExportDateRange({
                    id: 1,
                    parallelism: 1,
                    dateFrom: '2021-10-29T00:00:00.000Z' as ISOTimestamp,
                    dateTo: '2021-11-02T00:00:00.000Z' as ISOTimestamp,
                })
            ).toEqual([
                ['2021-10-29T00:00:00.000Z', '2021-10-30T00:00:00.000Z'],
                ['2021-10-30T00:00:00.000Z', '2021-10-31T00:00:00.000Z'],
                ['2021-10-31T00:00:00.000Z', '2021-11-01T00:00:00.000Z'],
                ['2021-11-01T00:00:00.000Z', '2021-11-02T00:00:00.000Z'],
            ])
        })

        it('handles partial-day ranges gracefully', () => {
            expect(
                getExportDateRange({
                    id: 1,
                    parallelism: 1,
                    dateFrom: '2021-10-29T01:00:00.000Z' as ISOTimestamp,
                    dateTo: '2021-10-30T05:55:00.000Z' as ISOTimestamp,
                })
            ).toEqual([
                ['2021-10-29T01:00:00.000Z', '2021-10-30T00:00:00.000Z'],
                ['2021-10-30T00:00:00.000Z', '2021-10-30T05:55:00.000Z'],
            ])
        })
    })

    describe('progressBar()', () => {
        const progressBar = getTestMethod('progressBar')

        it('calculates progress correctly', () => {
            expect(progressBar(0)).toEqual('□□□□□□□□□□□□□□□□□□□□')
            expect(progressBar(1)).toEqual('■■■■■■■■■■■■■■■■■■■■')
            expect(progressBar(0.5)).toEqual('■■■■■■■■■■□□□□□□□□□□')
            expect(progressBar(0.7)).toEqual('■■■■■■■■■■■■■■□□□□□□')
            expect(progressBar(0.12)).toEqual('■■□□□□□□□□□□□□□□□□□□')
            expect(progressBar(0.12, 10)).toEqual('■□□□□□□□□□')
        })
    })

    describe('stopExport()', () => {
        const stopExport = getTestMethod('stopExport')

        const params = {
            id: 1,
            parallelism: 3,
            dateFrom: '2021-10-29T00:00:00.000Z' as ISOTimestamp,
            dateTo: '2021-11-01T05:00:00.000Z' as ISOTimestamp,
        }

        it('unsets EXPORT_PARAMETERS_KEY', async () => {
            await storage().set(EXPORT_PARAMETERS_KEY, params)

            await stopExport(params, '', 'success')

            expect(await storage().get(EXPORT_PARAMETERS_KEY, null)).toEqual(null)
        })

        it('captures activity for export success', async () => {
            await stopExport(params, '', 'success')

            expect(createPluginActivityLog).toHaveBeenCalledWith(
                hub,
                pluginConfig39.team_id,
                pluginConfig39.id,
                'export_success',
                {
                    trigger: {
                        job_id: '1',
                        job_type: INTERFACE_JOB_NAME,
                        payload: params,
                    },
                }
            )
        })

        it('captures activity for export failure', async () => {
            await stopExport(params, 'Some error message', 'fail')

            expect(createPluginActivityLog).toHaveBeenCalledWith(
                hub,
                pluginConfig39.team_id,
                pluginConfig39.id,
                'export_fail',
                {
                    trigger: {
                        job_id: '1',
                        job_type: INTERFACE_JOB_NAME,
                        payload: {
                            ...params,
                            failure_reason: 'Some error message',
                        },
                    },
                }
            )
        })
    })

    describe('shouldResume()', () => {
        const shouldResume = getTestMethod('shouldResume')

        it('resumes task when a bit over 10 minutes have passed', () => {
            const status = {
                statusTime: 10_000_000_000,
                retriesPerformedSoFar: 0,
            } as any

            expect(shouldResume(status, 10_000_000_000)).toEqual(false)
            expect(shouldResume(status, 9_000_000_000)).toEqual(false)
            expect(shouldResume(status, 10_000_060_000)).toEqual(false)
            expect(shouldResume(status, 10_000_590_000)).toEqual(false)
            expect(shouldResume(status, 10_000_600_000)).toEqual(false)
            expect(shouldResume(status, 10_003_660_000)).toEqual(true)
        })

        it('accounts for retries exponential backoff', () => {
            const status = {
                statusTime: 10_000_000_000,
                retriesPerformedSoFar: 10,
            } as any

            expect(shouldResume(status, 10_000_660_000)).toEqual(false)
            // Roughly 2**11*3 seconds are waited between retry 10 and 11
            expect(shouldResume(status, 10_006_000_000)).toEqual(false)
            expect(shouldResume(status, 10_006_200_000)).toEqual(false)
        })
    })

    describe('updating public jobs', () => {
        beforeEach(() => {
            jest.spyOn(hub.db, 'addOrUpdatePublicJob')
        })

        it('updates when public job has not been yet registered', () => {
            const pluginConfig: PluginConfig = {
                ...pluginConfig39,
                plugin: {
                    ...plugin60,
                    public_jobs: {},
                },
            }
            createVM(pluginConfig)

            expect(hub.db.addOrUpdatePublicJob).toHaveBeenCalledWith(
                pluginConfig39.plugin_id,
                INTERFACE_JOB_NAME,
                JOB_SPEC
            )
        })

        it('updates when public job definition has changed', () => {
            const pluginConfig: PluginConfig = {
                ...pluginConfig39,
                plugin: {
                    ...plugin60,
                    public_jobs: { [INTERFACE_JOB_NAME]: { payload: {} } },
                },
            }
            createVM(pluginConfig)

            expect(hub.db.addOrUpdatePublicJob).toHaveBeenCalledWith(
                pluginConfig39.plugin_id,
                INTERFACE_JOB_NAME,
                JOB_SPEC
            )
        })

        it('does not update if public job has already been registered', () => {
            const pluginConfig: PluginConfig = {
                ...pluginConfig39,
                plugin: {
                    ...plugin60,
                    public_jobs: { [INTERFACE_JOB_NAME]: JOB_SPEC },
                },
            }
            createVM(pluginConfig)

            expect(hub.db.addOrUpdatePublicJob).not.toHaveBeenCalled()
        })
    })

    describe('tasks.schedule.runEveryMinute()', () => {
        it('sets __ignoreForAppMetrics if runEveryMinute was not previously defined', async () => {
            createVM()

            expect(vm.tasks.schedule.runEveryMinute).toEqual({
                name: 'runEveryMinute',
                type: PluginTaskType.Schedule,
                exec: expect.any(Function),
                __ignoreForAppMetrics: true,
            })

            await vm.tasks.schedule.runEveryMinute.exec()
        })

        it('calls original method and does not set __ignoreForAppMetrics if runEveryMinute was previously defined in plugin', async () => {
            const pluginRunEveryMinute = jest.fn()

            createVM(pluginConfig39, {
                runEveryMinute: {
                    name: 'runEveryMinute',
                    type: PluginTaskType.Schedule,
                    exec: pluginRunEveryMinute,
                },
            })

            expect(vm.tasks.schedule.runEveryMinute).toEqual({
                name: 'runEveryMinute',
                type: PluginTaskType.Schedule,
                exec: expect.any(Function),
                __ignoreForAppMetrics: false,
            })

            await vm.tasks.schedule.runEveryMinute.exec()

            expect(pluginRunEveryMinute).toHaveBeenCalled()
        })

        it('calls original method and sets __ignoreForAppMetrics if runEveryMinute was previously also wrapped', async () => {
            const pluginRunEveryMinute = jest.fn()

            createVM(pluginConfig39, {
                runEveryMinute: {
                    name: 'runEveryMinute',
                    type: PluginTaskType.Schedule,
                    exec: pluginRunEveryMinute,
                    __ignoreForAppMetrics: true,
                },
            })

            expect(vm.tasks.schedule.runEveryMinute).toEqual({
                name: 'runEveryMinute',
                type: PluginTaskType.Schedule,
                exec: expect.any(Function),
                __ignoreForAppMetrics: true,
            })

            await vm.tasks.schedule.runEveryMinute.exec()

            expect(pluginRunEveryMinute).toHaveBeenCalled()
        })
    })
})<|MERGE_RESOLUTION|>--- conflicted
+++ resolved
@@ -125,18 +125,8 @@
         }
 
         beforeEach(async () => {
-<<<<<<< HEAD
             ;({ teamId, plugin: plugin60, pluginConfig: pluginConfig39 } = await resetTestDatabase())
-            await storage().set(EXPORT_PARAMETERS_KEY, {
-                id: 1,
-                parallelism: 3,
-                dateFrom: '2021-10-29T00:00:00.000Z' as ISOTimestamp,
-                dateTo: '2021-11-01T05:00:00.000Z' as ISOTimestamp,
-            })
-=======
-            await resetTestDatabase()
             await storage().set(EXPORT_PARAMETERS_KEY, exportParams)
->>>>>>> fbd0201d
         })
 
         afterEach(() => {
